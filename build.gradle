--- conflicted
+++ resolved
@@ -34,13 +34,8 @@
 
 ext {
     applicationId = "com.hardbacknutter.nevertoomanybooks"
-<<<<<<< HEAD
-    applicationVersionCode = 62
-    applicationVersionName = "4.6.6"
-=======
     applicationVersionCode = 63
     applicationVersionName = "5.0.0"
->>>>>>> acb81061
 
     // see NOTES.txt
     // https://gs.statcounter.com/os-version-market-share/android/mobile-tablet/worldwide
@@ -53,8 +48,8 @@
     // 8.1      91.01
     // 8.0      93.77
     minSdkVersion = 26
-    targetSdkVersion = 33
-    compileSdkVersion = 33
+    targetSdkVersion = 34
+    compileSdkVersion = 34
 
     // https://github.com/google/desugar_jdk_libs
     desugarVersion = "2.0.3"
