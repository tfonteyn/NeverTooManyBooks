--- conflicted
+++ resolved
@@ -1,698 +1,691 @@
-/*
- * @copyright 2010 Evan Leybourn
- * @license GNU General Public License
- * 
- * This file is part of Book Catalogue.
- *
- * Book Catalogue is free software: you can redistribute it and/or modify
- * it under the terms of the GNU General Public License as published by
- * the Free Software Foundation, either version 3 of the License, or
- * (at your option) any later version.
- *
- * Book Catalogue is distributed in the hope that it will be useful,
- * but WITHOUT ANY WARRANTY; without even the implied warranty of
- * MERCHANTABILITY or FITNESS FOR A PARTICULAR PURPOSE.  See the
- * GNU General Public License for more details.
- *
- * You should have received a copy of the GNU General Public License
- * along with Book Catalogue.  If not, see <http://www.gnu.org/licenses/>.
- */
-
-package com.eleybourn.bookcatalogue;
-
-import java.io.BufferedReader;
-import java.io.File;
-import java.io.FileInputStream;
-import java.io.FileNotFoundException;
-import java.io.IOException;
-import java.io.InputStreamReader;
-import java.util.ArrayList;
-import net.philipwarner.taskqueue.QueueManager;
-
-import android.app.AlertDialog;
-import android.app.ProgressDialog;
-import android.content.DialogInterface;
-import android.content.Intent;
-import android.content.DialogInterface.OnDismissListener;
-import android.net.Uri;
-import android.os.Bundle;
-import android.os.Handler;
-import android.os.Message;
-import android.view.View;
-import android.view.View.OnClickListener;
-import android.widget.Toast;
-
-<<<<<<< HEAD
-import com.eleybourn.bookcatalogue.StandardDialogs.SimpleDialogFileItem;
-import com.eleybourn.bookcatalogue.StandardDialogs.SimpleDialogItem;
-import com.eleybourn.bookcatalogue.StandardDialogs.SimpleDialogOnClickListener;
-=======
-import com.eleybourn.bookcatalogue.ManagedTask.TaskHandler;
-import com.eleybourn.bookcatalogue.dialogs.StandardDialogs;
-import com.eleybourn.bookcatalogue.dialogs.StandardDialogs.SimpleDialogFileItem;
-import com.eleybourn.bookcatalogue.dialogs.StandardDialogs.SimpleDialogItem;
-import com.eleybourn.bookcatalogue.dialogs.StandardDialogs.SimpleDialogOnClickListener;
->>>>>>> c6375422
-import com.eleybourn.bookcatalogue.goodreads.GoodreadsManager;
-import com.eleybourn.bookcatalogue.goodreads.GoodreadsRegister;
-import com.eleybourn.bookcatalogue.goodreads.ImportAllTask;
-import com.eleybourn.bookcatalogue.goodreads.SendAllBooksTask;
-
-/**
- * 
- * This is the Administration page. It contains details about the app, links
- * to my website and email, functions to export and import books and functions to 
- * manage bookshelves.
- * 
- * @author Evan Leybourn
- */
-public class AdministrationFunctions extends ActivityWithTasks {
-	private static final int ACTIVITY_BOOKSHELF=1;
-	private static final int ACTIVITY_FIELD_VISIBILITY=2;
-	private static final int ACTIVITY_UPDATE_FROM_INTERNET=3;
-	private CatalogueDBAdapter mDbHelper;
-	//private int importUpdated = 0;
-	//private int importCreated = 0;
-	private ProgressDialog pd = null;
-	private int num = 0;
-	private boolean finish_after = false;
-	protected Long mExportSenderId = null;
-
-	public static final String DOAUTO = "do_auto";
-
-	final ManagedTask.TaskListener mExportListener = new ManagedTask.TaskListener() {
-
-		@Override
-		public void onFinish() {
-			ExportThread.getMessageSwitch().removeListener(mExportSenderId, mExportListener);
-			mExportSenderId = null;
-
-			AlertDialog alertDialog = new AlertDialog.Builder(AdministrationFunctions.this).create();
-			alertDialog.setTitle(R.string.email_export);
-			alertDialog.setIcon(android.R.drawable.ic_menu_send);
-			alertDialog.setButton(getResources().getString(R.string.ok), new DialogInterface.OnClickListener() {
-				public void onClick(DialogInterface dialog, int which) {
-					// setup the mail message
-					final Intent emailIntent = new Intent(android.content.Intent.ACTION_SEND_MULTIPLE);
-					emailIntent.setType("plain/text");
-					//emailIntent.putExtra(android.content.Intent.EXTRA_EMAIL, context.getString(R.string.debug_email).split(";"));
-					String subject = "[" + getString(R.string.app_name) + "] " + getString(R.string.export_data);
-					emailIntent.putExtra(android.content.Intent.EXTRA_SUBJECT, subject);
-					//emailIntent.putExtra(android.content.Intent.EXTRA_TEXT, context.getString(R.string.debug_body));
-					//has to be an ArrayList
-					ArrayList<Uri> uris = new ArrayList<Uri>();
-					// Find all files of interest to send
-					try {
-						File fileIn = new File(StorageUtils.getSharedStoragePath() + "/" + "export.csv");
-						Uri u = Uri.fromFile(fileIn);
-						uris.add(u);
-						// Send it, if there are any files to send.
-						emailIntent.putParcelableArrayListExtra(Intent.EXTRA_STREAM, uris);
-						startActivity(Intent.createChooser(emailIntent, "Send mail..."));        	
-					} catch (NullPointerException e) {
-						Logger.logError(e);
-						Toast.makeText(AdministrationFunctions.this, R.string.export_failed_sdcard, Toast.LENGTH_LONG).show();
-					}
-
-					dialog.dismiss();
-				}
-			}); 
-			alertDialog.setButton2(getResources().getString(R.string.cancel), new DialogInterface.OnClickListener() {
-				public void onClick(DialogInterface dialog, int which) {
-					//do nothing
-					dialog.dismiss();
-				}
-			}); 
-
-			alertDialog.setOnDismissListener(new OnDismissListener() {
-				@Override
-				public void onDismiss(DialogInterface dialog) {
-					if (finish_after)
-						finish();
-				}});
-
-			if (!isFinishing()) {
-				try {
-					//
-					// Catch errors resulting from 'back' being pressed multiple times so that the activity is destroyed
-					// before the dialog can be shown.
-					// See http://code.google.com/p/android/issues/detail?id=3953
-					//
-					alertDialog.show();				
-				} catch (Exception e) {
-					Logger.logError(e);
-				}
-			}
-		}};
-	
-	final ManagedTask.TaskListener mImportHandler = new ManagedTask.TaskListener() {
-		@Override
-		public void onFinish() {
-		}
-	};
-
-	final Handler mProgressHandler = new Handler() {
-		public void handleMessage(Message msg) {
-			int total = msg.getData().getInt("total");
-			String title = msg.getData().getString("title");
-			if (total == 0) {
-				pd.dismiss();
-				if (finish_after == true) {
-					finish();
-				}
-				Toast.makeText(AdministrationFunctions.this, title, Toast.LENGTH_LONG).show();
-				//progressThread.setState(UpdateThumbnailsThread.STATE_DONE);
-			} else {
-				num += 1;
-				pd.incrementProgressBy(1);
-				if (title.length() > 21) {
-					title = title.substring(0, 20) + "...";
-				}
-				pd.setMessage(title);
-			}
-		}
-	};
-
-	/**
-	 * Called when the activity is first created. 
-	 */
-	@Override
-	public void onCreate(Bundle savedInstanceState) {
-		try {
-			super.onCreate(savedInstanceState);
-			mDbHelper = new CatalogueDBAdapter(this);
-			mDbHelper.open();
-			setContentView(R.layout.administration_functions);
-			Bundle extras = getIntent().getExtras();
-			if (extras != null && extras.containsKey(DOAUTO)) {
-				try {
-					if (extras.getString(DOAUTO).equals("export")) {
-						finish_after = true;
-						exportData();
-					} else {
-						throw new RuntimeException("Unsupported DOAUTO option");
-					}
-				} catch (NullPointerException e) {
-					Logger.logError(e);
-				}				
-			}
-			setupAdmin();
-
-			if (savedInstanceState != null) {
-				mExportSenderId = savedInstanceState.getLong("ExportSenderId");
-			}
-			if (mExportSenderId != null)
-				ExportThread.getMessageSwitch().addListener(mExportSenderId, mExportListener, true);
-			
-			Utils.initBackground(R.drawable.bc_background_gradient_dim, this);
-		} catch (Exception e) {
-			Logger.logError(e);
-		}
-	}
-	
-	/**
-	 * This function builds the Administration page in 4 sections. 
-	 * 1. The button to goto the manage bookshelves activity
-	 * 2. The button to export the database
-	 * 3. The button to import the exported file into the database
-	 * 4. The application version and link details
-	 * 5. The link to paypal for donation
-	 */
-	public void setupAdmin() {
-		/* Bookshelf Link */
-		View bookshelf = findViewById(R.id.bookshelf_label);
-		// Make line flash when clicked.
-		bookshelf.setBackgroundResource(android.R.drawable.list_selector_background);
-		bookshelf.setOnClickListener(new OnClickListener() {
-			@Override
-			public void onClick(View v) {
-				manageBookselves();
-				return;
-			}
-		});
-		
-		/* Manage Fields Link */
-		View fields = findViewById(R.id.fields_label);
-		// Make line flash when clicked.
-		fields.setBackgroundResource(android.R.drawable.list_selector_background);
-		fields.setOnClickListener(new OnClickListener() {
-			@Override
-			public void onClick(View v) {
-				manageFields();
-				return;
-			}
-		});
-		
-		/* Export Link */
-		View export = findViewById(R.id.export_label);
-		// Make line flash when clicked.
-		export.setBackgroundResource(android.R.drawable.list_selector_background);
-		export.setOnClickListener(new OnClickListener() {
-			@Override
-			public void onClick(View v) {
-				exportData();
-				return;
-			}
-		});
-		
-		/* Import Link */
-		View imports = findViewById(R.id.import_label);
-		// Make line flash when clicked.
-		imports.setBackgroundResource(android.R.drawable.list_selector_background);
-		imports.setOnClickListener(new OnClickListener() {
-			@Override
-			public void onClick(View v) {
-				// Verify - this can be a dangerous operation
-				AlertDialog alertDialog = new AlertDialog.Builder(AdministrationFunctions.this).setMessage(R.string.import_alert).create();
-				alertDialog.setTitle(R.string.import_data);
-				alertDialog.setIcon(android.R.drawable.ic_menu_info_details);
-				alertDialog.setButton(AdministrationFunctions.this.getResources().getString(R.string.ok), new DialogInterface.OnClickListener() {
-					public void onClick(DialogInterface dialog, int which) {
-						importData();
-						//Toast.makeText(pthis, importUpdated + " Existing, " + importCreated + " Created", Toast.LENGTH_LONG).show();
-						return;
-					}
-				}); 
-				alertDialog.setButton2(AdministrationFunctions.this.getResources().getString(R.string.cancel), new DialogInterface.OnClickListener() {
-					public void onClick(DialogInterface dialog, int which) {
-						//do nothing
-						return;
-					}
-				}); 
-				alertDialog.show();
-				return;
-			}
-		});
-
-		// Debug ONLY!
-		/* Backup Link */
-		View backup = findViewById(R.id.backup_label);
-		// Make line flash when clicked.
-		backup.setBackgroundResource(android.R.drawable.list_selector_background);
-		backup.setOnClickListener(new OnClickListener() {
-			@Override
-			public void onClick(View v) {
-				mDbHelper.backupDbFile();
-				Toast.makeText(AdministrationFunctions.this, R.string.backup_success, Toast.LENGTH_LONG).show();
-				return;
-			}
-		});
-
-		/* Export Link */
-		View thumb = findViewById(R.id.thumb_label);
-		// Make line flash when clicked.
-		thumb.setBackgroundResource(android.R.drawable.list_selector_background);
-		thumb.setOnClickListener(new OnClickListener() {
-			@Override
-			public void onClick(View v) {
-				updateThumbnails();
-				return;
-			}
-		});
-		
-		/* Goodreads SYNC Link */
-		{
-			View v = findViewById(R.id.sync_with_goodreads_label);
-			// Make line flash when clicked.
-			v.setBackgroundResource(android.R.drawable.list_selector_background);
-			v.setOnClickListener(new OnClickListener() {
-				@Override
-				public void onClick(View v) {
-					importAllFromGoodreads(true);
-					return;
-				}
-			});
-		}
-
-		/* Goodreads IMPORT Link */
-		{
-			View v = findViewById(R.id.import_all_from_goodreads_label);
-			// Make line flash when clicked.
-			v.setBackgroundResource(android.R.drawable.list_selector_background);
-			v.setOnClickListener(new OnClickListener() {
-				@Override
-				public void onClick(View v) {
-					importAllFromGoodreads(false);
-					return;
-				}
-			});
-		}
-
-		/* Goodreads EXPORT Link */
-		{
-			View v = findViewById(R.id.send_books_to_goodreads_label);
-			// Make line flash when clicked.
-			v.setBackgroundResource(android.R.drawable.list_selector_background);
-			v.setOnClickListener(new OnClickListener() {
-				@Override
-				public void onClick(View v) {
-					sendBooksToGoodreads();
-					return;
-				}
-			});
-		}
-
-		{
-			/* Tasks setup Link */
-			View v = findViewById(R.id.background_tasks_label);
-			// Make line flash when clicked.
-			v.setBackgroundResource(android.R.drawable.list_selector_background);
-			v.setOnClickListener(new OnClickListener() {
-				@Override
-				public void onClick(View v) {
-					showBackgroundTasks();
-					return;
-				}
-			});
-		}
-
-		///* Task errors setup Link */
-		//View errTest = findViewById(R.id.task_errors_label);
-		//// Make line flash when clicked.
-		//errTest.setBackgroundResource(android.R.drawable.list_selector_background);
-		//errTest.setOnClickListener(new OnClickListener() {
-		//	@Override
-		//	public void onClick(View v) {
-		//		showEvents();
-		//		return;
-		//	}
-		//});
-
-		/* LibraryThing auth Link */
-		View ltAuth = findViewById(R.id.librarything_auth);
-		// Make line flash when clicked.
-		ltAuth.setBackgroundResource(android.R.drawable.list_selector_background);
-		ltAuth.setOnClickListener(new OnClickListener() {
-			@Override
-			public void onClick(View v) {
-				Intent i = new Intent(AdministrationFunctions.this, AdministrationLibraryThing.class);
-				startActivity(i);
-				return;
-			}
-		});
-
-		/* Goodreads auth Link */
-		View grAuth = findViewById(R.id.goodreads_auth);
-		// Make line flash when clicked.
-		grAuth.setBackgroundResource(android.R.drawable.list_selector_background);
-		grAuth.setOnClickListener(new OnClickListener() {
-			@Override
-			public void onClick(View v) {
-				Intent i = new Intent(AdministrationFunctions.this, GoodreadsRegister.class);
-				startActivity(i);
-				return;
-			}
-		});
-
-		/* Other Prefs Link */
-		View otherPrefs = findViewById(R.id.other_prefs_label);
-		// Make line flash when clicked.
-		otherPrefs.setBackgroundResource(android.R.drawable.list_selector_background);
-		otherPrefs.setOnClickListener(new OnClickListener() {
-			@Override
-			public void onClick(View v) {
-				Intent i = new Intent(AdministrationFunctions.this, OtherPreferences.class);
-				startActivity(i);
-				return;
-			}
-		});
-
-		/* Book List Preferences Link */
-		View blPrefs = findViewById(R.id.booklist_preferences_label);
-		// Make line flash when clicked.
-		blPrefs.setBackgroundResource(android.R.drawable.list_selector_background);
-		blPrefs.setOnClickListener(new OnClickListener() {
-			@Override
-			public void onClick(View v) {
-				BookCatalogueApp.startPreferencesActivity(AdministrationFunctions.this);
-				return;
-			}
-		});
-		
-		/* Reset Hints Link */
-		View hints = findViewById(R.id.reset_hints_label);
-		// Make line flash when clicked.
-		hints.setBackgroundResource(android.R.drawable.list_selector_background);
-		hints.setOnClickListener(new OnClickListener() {
-			@Override
-			public void onClick(View v) {
-				HintManager.resetHints();
-				Toast.makeText(AdministrationFunctions.this, R.string.hints_have_been_reset, Toast.LENGTH_LONG).show();
-				return;
-			}
-		});
-	}
-
-	/**
-	 * Display a dialog warning the user that goodreads authentication is required; gives them
-	 * the options: 'request now', 'more info' or 'cancel'.
-	 */
-	public void sendBooksToGoodreads() {
-
-		if (!checkCanSendToGoodreads())
-			return;
-
-		// Get the title		
-		final AlertDialog alertDialog = new AlertDialog.Builder(this).setTitle(R.string.send_books_to_goodreads).setMessage(R.string.send_books_to_goodreads_blurb).create();
-
-		alertDialog.setIcon(android.R.drawable.ic_menu_info_details);
-		alertDialog.setButton(DialogInterface.BUTTON_POSITIVE, getResources().getString(R.string.send_updated), new DialogInterface.OnClickListener() {
-			public void onClick(DialogInterface dialog, int which) {
-				alertDialog.dismiss();
-				AdministrationFunctions.this.sendToGoodreads(true);
-			}
-		});
-		
-		alertDialog.setButton(DialogInterface.BUTTON_NEUTRAL, getResources().getString(R.string.send_all), new DialogInterface.OnClickListener() {
-			public void onClick(DialogInterface dialog, int which) {
-				alertDialog.dismiss();
-				AdministrationFunctions.this.sendToGoodreads(false);
-			}
-		});
-
-		alertDialog.setButton(DialogInterface.BUTTON_NEGATIVE, getResources().getString(R.string.cancel), new DialogInterface.OnClickListener() {
-			public void onClick(DialogInterface dialog, int which) {
-				alertDialog.dismiss();
-			}
-		}); 
-
-		alertDialog.show();		
-	}
-
-	/**
-	 * Start the activity that shows the basic details of background tasks.
-	 */
-	private void showBackgroundTasks() {
-		Intent i = new Intent(this, TaskListActivity.class);
-		startActivity(i);
-	}
-
-	///**
-	// * Show the activity that displays all Event objects created by the QueueManager.
-	// */
-	//private void showEvents() {
-	//	Intent i = new Intent(this, GoodreadsExportFailuresActivity.class);
-	//	startActivity(i);
-	//}
-
-	/**
-	 * Start a background task that imports books from goodreads.
-	 */
-	private void importAllFromGoodreads(boolean isSync) {
-
-		if (BcQueueManager.getQueueManager().hasActiveTasks(BcQueueManager.CAT_GOODREADS_IMPORT_ALL)) {
-			Toast.makeText(this, R.string.requested_task_is_already_queued, Toast.LENGTH_LONG).show();
-			return;
-		}
-		if (BcQueueManager.getQueueManager().hasActiveTasks(BcQueueManager.CAT_GOODREADS_EXPORT_ALL)) {
-			Toast.makeText(this, R.string.export_task_is_already_queued, Toast.LENGTH_LONG).show();
-			return;
-		}
-
-		if (!checkGoodreadsAuth())
-			return;
-
-		QueueManager.getQueueManager().enqueueTask(new ImportAllTask(isSync), BcQueueManager.QUEUE_MAIN, 0);
-		Toast.makeText(AdministrationFunctions.this, R.string.task_has_been_queued_in_background, Toast.LENGTH_LONG).show();
-	}
-
-	/**
-	 * Check that goodreads is authorized for this app, and optionally allow user to request auth or more info
-	 * 
-	 * @return	Flag indicating OK
-	 */
-	private boolean checkGoodreadsAuth() {
-		// Make sure GR is authorized for this app
-		GoodreadsManager grMgr = new GoodreadsManager();
-
-		if (!grMgr.hasCredentials()) {
-			StandardDialogs.goodreadsAuthAlert(this);
-			return false;
-		}
-
-		if (!grMgr.hasValidCredentials()) {
-			StandardDialogs.goodreadsAuthAlert(this);
-			return false;
-		}
-
-		return true;		
-	}
-	
-	/**
-	 * Check that no other sync-related jobs are queued, and that goodreads is authorized for this app
-	 * 
-	 * @return	Flag indicating OK
-	 */
-	private boolean checkCanSendToGoodreads() {
-		if (BcQueueManager.getQueueManager().hasActiveTasks(BcQueueManager.CAT_GOODREADS_EXPORT_ALL)) {
-			Toast.makeText(this, R.string.requested_task_is_already_queued, Toast.LENGTH_LONG).show();
-			return false;
-		}
-		if (BcQueueManager.getQueueManager().hasActiveTasks(BcQueueManager.CAT_GOODREADS_IMPORT_ALL)) {
-			Toast.makeText(this, R.string.import_task_is_already_queued, Toast.LENGTH_LONG).show();
-			return false;
-		}
-
-		return checkGoodreadsAuth();
-	}
-
-	/**
-	 * Start a background task that exports all books to goodreads.
-	 */
-	private void sendToGoodreads(boolean updatesOnly) {
-
-		if (!checkCanSendToGoodreads())
-			return;
-
-		QueueManager.getQueueManager().enqueueTask(new SendAllBooksTask(updatesOnly), BcQueueManager.QUEUE_MAIN, 0);
-		Toast.makeText(AdministrationFunctions.this, R.string.task_has_been_queued_in_background, Toast.LENGTH_LONG).show();
-	}
-	
-	/**
-	 * Load the Bookshelf Activity
-	 */
-	private void manageBookselves() {
-		Intent i = new Intent(this, Bookshelf.class);
-		startActivityForResult(i, ACTIVITY_BOOKSHELF);
-	}
-	
-	/**
-	 * Load the Manage Field Visibility Activity
-	 */
-	private void manageFields() {
-		Intent i = new Intent(this, FieldVisibility.class);
-		startActivityForResult(i, ACTIVITY_FIELD_VISIBILITY);
-	}
-	
-	/**
-	 * Update all (non-existent) thumbnails
-	 * 
-	 * There is a current limitation that restricts the search to only books with an ISBN
-	 */
-	private void updateThumbnails() {
-		Intent i = new Intent(this, UpdateFromInternet.class);
-		startActivityForResult(i, ACTIVITY_UPDATE_FROM_INTERNET);
-	}
-
-
-	/**
-	 * Export all data to a CSV file
-	 * 
-	 * return void
-	 */
-	public void exportData() {
-		ExportThread thread = new ExportThread(mTaskManager);
-		mExportSenderId = thread.getSenderId();
-		ExportThread.getMessageSwitch().addListener(mExportSenderId, mExportListener, false);
-		thread.start();
-	}
-
-	/**
-	 * Import all data from somewhere on shared storage; ask user to disambiguate if necessary
-	 * 
-	 * return void
-	 */
-	private void importData() {
-		// Find all possible files (CSV in bookCatalogue directory)
-		ArrayList<File> files = StorageUtils.findExportFiles();
-		// If none, exit with message
-		if (files == null || files.size() == 0) {
-			Toast.makeText(this, R.string.no_export_files_found, Toast.LENGTH_LONG).show();
-			return;
-		} else {
-			if (files.size() == 1) {
-				// If only 1, just use it
-				importData(files.get(0).getAbsolutePath());
-			} else {
-				// If more than one, ask user which file
-				// ENHANCE: Consider asking about importing cover images.
-				StandardDialogs.selectFileDialog(getLayoutInflater(), getString(R.string.more_than_one_export_file_blah), files, new SimpleDialogOnClickListener() {
-					@Override
-					public void onClick(SimpleDialogItem item) {
-						SimpleDialogFileItem fileItem = (SimpleDialogFileItem) item;
-						importData(fileItem.getFile().getAbsolutePath());
-					}});
-			}				
-		}
-	}
-
-	/**
-	 * Import all data from the passed CSV file spec
-	 * 
-	 * return void
-	 * @throws IOException 
-	 */
-	private void importData(String filespec) {
-		ImportThread thread;
-		try {
-			thread = new ImportThread(mTaskManager, mImportHandler, filespec);
-		} catch (IOException e) {
-			Logger.logError(e);
-			Toast.makeText(this, getString(R.string.problem_starting_import_arg, e.getMessage()), Toast.LENGTH_LONG).show();
-			return;
-		}
-		thread.start();
-	}
-	
-	@Override
-	protected void onActivityResult(int requestCode, int resultCode, Intent intent) {
-		super.onActivityResult(requestCode, resultCode, intent);
-		switch(requestCode) {
-		case ACTIVITY_BOOKSHELF:
-		case ACTIVITY_FIELD_VISIBILITY:
-		case ACTIVITY_UPDATE_FROM_INTERNET:
-			//do nothing (yet)
-			break;
-		}
-	}
-	
-	@Override
-	protected void onDestroy() {
-		super.onDestroy();
-		if (mTaskManager != null) {
-			mTaskManager.close();
-		}
-		mDbHelper.close();
-	} 
-
-	@Override
-	protected void onSaveInstanceState(Bundle outState) {
-		super.onSaveInstanceState(outState);
-
-		outState.putLong("ExportSenderId", mExportSenderId);
-	}
-
-	@Override
-	protected void onPause() {
-		super.onPause();
-	} 
-	/**
-	 * Fix background
-	 */
-	@Override 
-	public void onResume() {
-		super.onResume();
-		Utils.initBackground(R.drawable.bc_background_gradient_dim, this);		
-	}
-
-}
+/*
+ * @copyright 2010 Evan Leybourn
+ * @license GNU General Public License
+ * 
+ * This file is part of Book Catalogue.
+ *
+ * Book Catalogue is free software: you can redistribute it and/or modify
+ * it under the terms of the GNU General Public License as published by
+ * the Free Software Foundation, either version 3 of the License, or
+ * (at your option) any later version.
+ *
+ * Book Catalogue is distributed in the hope that it will be useful,
+ * but WITHOUT ANY WARRANTY; without even the implied warranty of
+ * MERCHANTABILITY or FITNESS FOR A PARTICULAR PURPOSE.  See the
+ * GNU General Public License for more details.
+ *
+ * You should have received a copy of the GNU General Public License
+ * along with Book Catalogue.  If not, see <http://www.gnu.org/licenses/>.
+ */
+
+package com.eleybourn.bookcatalogue;
+
+import java.io.BufferedReader;
+import java.io.File;
+import java.io.FileInputStream;
+import java.io.FileNotFoundException;
+import java.io.IOException;
+import java.io.InputStreamReader;
+import java.util.ArrayList;
+import net.philipwarner.taskqueue.QueueManager;
+
+import android.app.AlertDialog;
+import android.app.ProgressDialog;
+import android.content.DialogInterface;
+import android.content.Intent;
+import android.content.DialogInterface.OnDismissListener;
+import android.net.Uri;
+import android.os.Bundle;
+import android.os.Handler;
+import android.os.Message;
+import android.view.View;
+import android.view.View.OnClickListener;
+import android.widget.Toast;
+
+import com.eleybourn.bookcatalogue.dialogs.StandardDialogs;
+import com.eleybourn.bookcatalogue.dialogs.StandardDialogs.SimpleDialogFileItem;
+import com.eleybourn.bookcatalogue.dialogs.StandardDialogs.SimpleDialogItem;
+import com.eleybourn.bookcatalogue.dialogs.StandardDialogs.SimpleDialogOnClickListener;
+import com.eleybourn.bookcatalogue.goodreads.GoodreadsManager;
+import com.eleybourn.bookcatalogue.goodreads.GoodreadsRegister;
+import com.eleybourn.bookcatalogue.goodreads.ImportAllTask;
+import com.eleybourn.bookcatalogue.goodreads.SendAllBooksTask;
+
+/**
+ * 
+ * This is the Administration page. It contains details about the app, links
+ * to my website and email, functions to export and import books and functions to 
+ * manage bookshelves.
+ * 
+ * @author Evan Leybourn
+ */
+public class AdministrationFunctions extends ActivityWithTasks {
+	private static final int ACTIVITY_BOOKSHELF=1;
+	private static final int ACTIVITY_FIELD_VISIBILITY=2;
+	private static final int ACTIVITY_UPDATE_FROM_INTERNET=3;
+	private CatalogueDBAdapter mDbHelper;
+	//private int importUpdated = 0;
+	//private int importCreated = 0;
+	private ProgressDialog pd = null;
+	private int num = 0;
+	private boolean finish_after = false;
+	protected Long mExportSenderId = null;
+
+	public static final String DOAUTO = "do_auto";
+
+	final ManagedTask.TaskListener mExportListener = new ManagedTask.TaskListener() {
+
+		@Override
+		public void onFinish() {
+			ExportThread.getMessageSwitch().removeListener(mExportSenderId, mExportListener);
+			mExportSenderId = null;
+
+			AlertDialog alertDialog = new AlertDialog.Builder(AdministrationFunctions.this).create();
+			alertDialog.setTitle(R.string.email_export);
+			alertDialog.setIcon(android.R.drawable.ic_menu_send);
+			alertDialog.setButton(getResources().getString(R.string.ok), new DialogInterface.OnClickListener() {
+				public void onClick(DialogInterface dialog, int which) {
+					// setup the mail message
+					final Intent emailIntent = new Intent(android.content.Intent.ACTION_SEND_MULTIPLE);
+					emailIntent.setType("plain/text");
+					//emailIntent.putExtra(android.content.Intent.EXTRA_EMAIL, context.getString(R.string.debug_email).split(";"));
+					String subject = "[" + getString(R.string.app_name) + "] " + getString(R.string.export_data);
+					emailIntent.putExtra(android.content.Intent.EXTRA_SUBJECT, subject);
+					//emailIntent.putExtra(android.content.Intent.EXTRA_TEXT, context.getString(R.string.debug_body));
+					//has to be an ArrayList
+					ArrayList<Uri> uris = new ArrayList<Uri>();
+					// Find all files of interest to send
+					try {
+						File fileIn = new File(StorageUtils.getSharedStoragePath() + "/" + "export.csv");
+						Uri u = Uri.fromFile(fileIn);
+						uris.add(u);
+						// Send it, if there are any files to send.
+						emailIntent.putParcelableArrayListExtra(Intent.EXTRA_STREAM, uris);
+						startActivity(Intent.createChooser(emailIntent, "Send mail..."));        	
+					} catch (NullPointerException e) {
+						Logger.logError(e);
+						Toast.makeText(AdministrationFunctions.this, R.string.export_failed_sdcard, Toast.LENGTH_LONG).show();
+					}
+
+					dialog.dismiss();
+				}
+			}); 
+			alertDialog.setButton2(getResources().getString(R.string.cancel), new DialogInterface.OnClickListener() {
+				public void onClick(DialogInterface dialog, int which) {
+					//do nothing
+					dialog.dismiss();
+				}
+			}); 
+
+			alertDialog.setOnDismissListener(new OnDismissListener() {
+				@Override
+				public void onDismiss(DialogInterface dialog) {
+					if (finish_after)
+						finish();
+				}});
+
+			if (!isFinishing()) {
+				try {
+					//
+					// Catch errors resulting from 'back' being pressed multiple times so that the activity is destroyed
+					// before the dialog can be shown.
+					// See http://code.google.com/p/android/issues/detail?id=3953
+					//
+					alertDialog.show();				
+				} catch (Exception e) {
+					Logger.logError(e);
+				}
+			}
+		}};
+	
+	final ManagedTask.TaskListener mImportHandler = new ManagedTask.TaskListener() {
+		@Override
+		public void onFinish() {
+		}
+	};
+
+	final Handler mProgressHandler = new Handler() {
+		public void handleMessage(Message msg) {
+			int total = msg.getData().getInt("total");
+			String title = msg.getData().getString("title");
+			if (total == 0) {
+				pd.dismiss();
+				if (finish_after == true) {
+					finish();
+				}
+				Toast.makeText(AdministrationFunctions.this, title, Toast.LENGTH_LONG).show();
+				//progressThread.setState(UpdateThumbnailsThread.STATE_DONE);
+			} else {
+				num += 1;
+				pd.incrementProgressBy(1);
+				if (title.length() > 21) {
+					title = title.substring(0, 20) + "...";
+				}
+				pd.setMessage(title);
+			}
+		}
+	};
+
+	/**
+	 * Called when the activity is first created. 
+	 */
+	@Override
+	public void onCreate(Bundle savedInstanceState) {
+		try {
+			super.onCreate(savedInstanceState);
+			mDbHelper = new CatalogueDBAdapter(this);
+			mDbHelper.open();
+			setContentView(R.layout.administration_functions);
+			Bundle extras = getIntent().getExtras();
+			if (extras != null && extras.containsKey(DOAUTO)) {
+				try {
+					if (extras.getString(DOAUTO).equals("export")) {
+						finish_after = true;
+						exportData();
+					} else {
+						throw new RuntimeException("Unsupported DOAUTO option");
+					}
+				} catch (NullPointerException e) {
+					Logger.logError(e);
+				}				
+			}
+			setupAdmin();
+
+			if (savedInstanceState != null) {
+				mExportSenderId = savedInstanceState.getLong("ExportSenderId");
+			}
+			if (mExportSenderId != null)
+				ExportThread.getMessageSwitch().addListener(mExportSenderId, mExportListener, true);
+			
+			Utils.initBackground(R.drawable.bc_background_gradient_dim, this);
+		} catch (Exception e) {
+			Logger.logError(e);
+		}
+	}
+	
+	/**
+	 * This function builds the Administration page in 4 sections. 
+	 * 1. The button to goto the manage bookshelves activity
+	 * 2. The button to export the database
+	 * 3. The button to import the exported file into the database
+	 * 4. The application version and link details
+	 * 5. The link to paypal for donation
+	 */
+	public void setupAdmin() {
+		/* Bookshelf Link */
+		View bookshelf = findViewById(R.id.bookshelf_label);
+		// Make line flash when clicked.
+		bookshelf.setBackgroundResource(android.R.drawable.list_selector_background);
+		bookshelf.setOnClickListener(new OnClickListener() {
+			@Override
+			public void onClick(View v) {
+				manageBookselves();
+				return;
+			}
+		});
+		
+		/* Manage Fields Link */
+		View fields = findViewById(R.id.fields_label);
+		// Make line flash when clicked.
+		fields.setBackgroundResource(android.R.drawable.list_selector_background);
+		fields.setOnClickListener(new OnClickListener() {
+			@Override
+			public void onClick(View v) {
+				manageFields();
+				return;
+			}
+		});
+		
+		/* Export Link */
+		View export = findViewById(R.id.export_label);
+		// Make line flash when clicked.
+		export.setBackgroundResource(android.R.drawable.list_selector_background);
+		export.setOnClickListener(new OnClickListener() {
+			@Override
+			public void onClick(View v) {
+				exportData();
+				return;
+			}
+		});
+		
+		/* Import Link */
+		View imports = findViewById(R.id.import_label);
+		// Make line flash when clicked.
+		imports.setBackgroundResource(android.R.drawable.list_selector_background);
+		imports.setOnClickListener(new OnClickListener() {
+			@Override
+			public void onClick(View v) {
+				// Verify - this can be a dangerous operation
+				AlertDialog alertDialog = new AlertDialog.Builder(AdministrationFunctions.this).setMessage(R.string.import_alert).create();
+				alertDialog.setTitle(R.string.import_data);
+				alertDialog.setIcon(android.R.drawable.ic_menu_info_details);
+				alertDialog.setButton(AdministrationFunctions.this.getResources().getString(R.string.ok), new DialogInterface.OnClickListener() {
+					public void onClick(DialogInterface dialog, int which) {
+						importData();
+						//Toast.makeText(pthis, importUpdated + " Existing, " + importCreated + " Created", Toast.LENGTH_LONG).show();
+						return;
+					}
+				}); 
+				alertDialog.setButton2(AdministrationFunctions.this.getResources().getString(R.string.cancel), new DialogInterface.OnClickListener() {
+					public void onClick(DialogInterface dialog, int which) {
+						//do nothing
+						return;
+					}
+				}); 
+				alertDialog.show();
+				return;
+			}
+		});
+
+		// Debug ONLY!
+		/* Backup Link */
+		View backup = findViewById(R.id.backup_label);
+		// Make line flash when clicked.
+		backup.setBackgroundResource(android.R.drawable.list_selector_background);
+		backup.setOnClickListener(new OnClickListener() {
+			@Override
+			public void onClick(View v) {
+				mDbHelper.backupDbFile();
+				Toast.makeText(AdministrationFunctions.this, R.string.backup_success, Toast.LENGTH_LONG).show();
+				return;
+			}
+		});
+
+		/* Export Link */
+		View thumb = findViewById(R.id.thumb_label);
+		// Make line flash when clicked.
+		thumb.setBackgroundResource(android.R.drawable.list_selector_background);
+		thumb.setOnClickListener(new OnClickListener() {
+			@Override
+			public void onClick(View v) {
+				updateThumbnails();
+				return;
+			}
+		});
+		
+		/* Goodreads SYNC Link */
+		{
+			View v = findViewById(R.id.sync_with_goodreads_label);
+			// Make line flash when clicked.
+			v.setBackgroundResource(android.R.drawable.list_selector_background);
+			v.setOnClickListener(new OnClickListener() {
+				@Override
+				public void onClick(View v) {
+					importAllFromGoodreads(true);
+					return;
+				}
+			});
+		}
+
+		/* Goodreads IMPORT Link */
+		{
+			View v = findViewById(R.id.import_all_from_goodreads_label);
+			// Make line flash when clicked.
+			v.setBackgroundResource(android.R.drawable.list_selector_background);
+			v.setOnClickListener(new OnClickListener() {
+				@Override
+				public void onClick(View v) {
+					importAllFromGoodreads(false);
+					return;
+				}
+			});
+		}
+
+		/* Goodreads EXPORT Link */
+		{
+			View v = findViewById(R.id.send_books_to_goodreads_label);
+			// Make line flash when clicked.
+			v.setBackgroundResource(android.R.drawable.list_selector_background);
+			v.setOnClickListener(new OnClickListener() {
+				@Override
+				public void onClick(View v) {
+					sendBooksToGoodreads();
+					return;
+				}
+			});
+		}
+
+		{
+			/* Tasks setup Link */
+			View v = findViewById(R.id.background_tasks_label);
+			// Make line flash when clicked.
+			v.setBackgroundResource(android.R.drawable.list_selector_background);
+			v.setOnClickListener(new OnClickListener() {
+				@Override
+				public void onClick(View v) {
+					showBackgroundTasks();
+					return;
+				}
+			});
+		}
+
+		///* Task errors setup Link */
+		//View errTest = findViewById(R.id.task_errors_label);
+		//// Make line flash when clicked.
+		//errTest.setBackgroundResource(android.R.drawable.list_selector_background);
+		//errTest.setOnClickListener(new OnClickListener() {
+		//	@Override
+		//	public void onClick(View v) {
+		//		showEvents();
+		//		return;
+		//	}
+		//});
+
+		/* LibraryThing auth Link */
+		View ltAuth = findViewById(R.id.librarything_auth);
+		// Make line flash when clicked.
+		ltAuth.setBackgroundResource(android.R.drawable.list_selector_background);
+		ltAuth.setOnClickListener(new OnClickListener() {
+			@Override
+			public void onClick(View v) {
+				Intent i = new Intent(AdministrationFunctions.this, AdministrationLibraryThing.class);
+				startActivity(i);
+				return;
+			}
+		});
+
+		/* Goodreads auth Link */
+		View grAuth = findViewById(R.id.goodreads_auth);
+		// Make line flash when clicked.
+		grAuth.setBackgroundResource(android.R.drawable.list_selector_background);
+		grAuth.setOnClickListener(new OnClickListener() {
+			@Override
+			public void onClick(View v) {
+				Intent i = new Intent(AdministrationFunctions.this, GoodreadsRegister.class);
+				startActivity(i);
+				return;
+			}
+		});
+
+		/* Other Prefs Link */
+		View otherPrefs = findViewById(R.id.other_prefs_label);
+		// Make line flash when clicked.
+		otherPrefs.setBackgroundResource(android.R.drawable.list_selector_background);
+		otherPrefs.setOnClickListener(new OnClickListener() {
+			@Override
+			public void onClick(View v) {
+				Intent i = new Intent(AdministrationFunctions.this, OtherPreferences.class);
+				startActivity(i);
+				return;
+			}
+		});
+
+		/* Book List Preferences Link */
+		View blPrefs = findViewById(R.id.booklist_preferences_label);
+		// Make line flash when clicked.
+		blPrefs.setBackgroundResource(android.R.drawable.list_selector_background);
+		blPrefs.setOnClickListener(new OnClickListener() {
+			@Override
+			public void onClick(View v) {
+				BookCatalogueApp.startPreferencesActivity(AdministrationFunctions.this);
+				return;
+			}
+		});
+		
+		/* Reset Hints Link */
+		View hints = findViewById(R.id.reset_hints_label);
+		// Make line flash when clicked.
+		hints.setBackgroundResource(android.R.drawable.list_selector_background);
+		hints.setOnClickListener(new OnClickListener() {
+			@Override
+			public void onClick(View v) {
+				HintManager.resetHints();
+				Toast.makeText(AdministrationFunctions.this, R.string.hints_have_been_reset, Toast.LENGTH_LONG).show();
+				return;
+			}
+		});
+	}
+
+	/**
+	 * Display a dialog warning the user that goodreads authentication is required; gives them
+	 * the options: 'request now', 'more info' or 'cancel'.
+	 */
+	public void sendBooksToGoodreads() {
+
+		if (!checkCanSendToGoodreads())
+			return;
+
+		// Get the title		
+		final AlertDialog alertDialog = new AlertDialog.Builder(this).setTitle(R.string.send_books_to_goodreads).setMessage(R.string.send_books_to_goodreads_blurb).create();
+
+		alertDialog.setIcon(android.R.drawable.ic_menu_info_details);
+		alertDialog.setButton(DialogInterface.BUTTON_POSITIVE, getResources().getString(R.string.send_updated), new DialogInterface.OnClickListener() {
+			public void onClick(DialogInterface dialog, int which) {
+				alertDialog.dismiss();
+				AdministrationFunctions.this.sendToGoodreads(true);
+			}
+		});
+		
+		alertDialog.setButton(DialogInterface.BUTTON_NEUTRAL, getResources().getString(R.string.send_all), new DialogInterface.OnClickListener() {
+			public void onClick(DialogInterface dialog, int which) {
+				alertDialog.dismiss();
+				AdministrationFunctions.this.sendToGoodreads(false);
+			}
+		});
+
+		alertDialog.setButton(DialogInterface.BUTTON_NEGATIVE, getResources().getString(R.string.cancel), new DialogInterface.OnClickListener() {
+			public void onClick(DialogInterface dialog, int which) {
+				alertDialog.dismiss();
+			}
+		}); 
+
+		alertDialog.show();		
+	}
+
+	/**
+	 * Start the activity that shows the basic details of background tasks.
+	 */
+	private void showBackgroundTasks() {
+		Intent i = new Intent(this, TaskListActivity.class);
+		startActivity(i);
+	}
+
+	///**
+	// * Show the activity that displays all Event objects created by the QueueManager.
+	// */
+	//private void showEvents() {
+	//	Intent i = new Intent(this, GoodreadsExportFailuresActivity.class);
+	//	startActivity(i);
+	//}
+
+	/**
+	 * Start a background task that imports books from goodreads.
+	 */
+	private void importAllFromGoodreads(boolean isSync) {
+
+		if (BcQueueManager.getQueueManager().hasActiveTasks(BcQueueManager.CAT_GOODREADS_IMPORT_ALL)) {
+			Toast.makeText(this, R.string.requested_task_is_already_queued, Toast.LENGTH_LONG).show();
+			return;
+		}
+		if (BcQueueManager.getQueueManager().hasActiveTasks(BcQueueManager.CAT_GOODREADS_EXPORT_ALL)) {
+			Toast.makeText(this, R.string.export_task_is_already_queued, Toast.LENGTH_LONG).show();
+			return;
+		}
+
+		if (!checkGoodreadsAuth())
+			return;
+
+		QueueManager.getQueueManager().enqueueTask(new ImportAllTask(isSync), BcQueueManager.QUEUE_MAIN, 0);
+		Toast.makeText(AdministrationFunctions.this, R.string.task_has_been_queued_in_background, Toast.LENGTH_LONG).show();
+	}
+
+	/**
+	 * Check that goodreads is authorized for this app, and optionally allow user to request auth or more info
+	 * 
+	 * @return	Flag indicating OK
+	 */
+	private boolean checkGoodreadsAuth() {
+		// Make sure GR is authorized for this app
+		GoodreadsManager grMgr = new GoodreadsManager();
+
+		if (!grMgr.hasCredentials()) {
+			StandardDialogs.goodreadsAuthAlert(this);
+			return false;
+		}
+
+		if (!grMgr.hasValidCredentials()) {
+			StandardDialogs.goodreadsAuthAlert(this);
+			return false;
+		}
+
+		return true;		
+	}
+	
+	/**
+	 * Check that no other sync-related jobs are queued, and that goodreads is authorized for this app
+	 * 
+	 * @return	Flag indicating OK
+	 */
+	private boolean checkCanSendToGoodreads() {
+		if (BcQueueManager.getQueueManager().hasActiveTasks(BcQueueManager.CAT_GOODREADS_EXPORT_ALL)) {
+			Toast.makeText(this, R.string.requested_task_is_already_queued, Toast.LENGTH_LONG).show();
+			return false;
+		}
+		if (BcQueueManager.getQueueManager().hasActiveTasks(BcQueueManager.CAT_GOODREADS_IMPORT_ALL)) {
+			Toast.makeText(this, R.string.import_task_is_already_queued, Toast.LENGTH_LONG).show();
+			return false;
+		}
+
+		return checkGoodreadsAuth();
+	}
+
+	/**
+	 * Start a background task that exports all books to goodreads.
+	 */
+	private void sendToGoodreads(boolean updatesOnly) {
+
+		if (!checkCanSendToGoodreads())
+			return;
+
+		QueueManager.getQueueManager().enqueueTask(new SendAllBooksTask(updatesOnly), BcQueueManager.QUEUE_MAIN, 0);
+		Toast.makeText(AdministrationFunctions.this, R.string.task_has_been_queued_in_background, Toast.LENGTH_LONG).show();
+	}
+	
+	/**
+	 * Load the Bookshelf Activity
+	 */
+	private void manageBookselves() {
+		Intent i = new Intent(this, Bookshelf.class);
+		startActivityForResult(i, ACTIVITY_BOOKSHELF);
+	}
+	
+	/**
+	 * Load the Manage Field Visibility Activity
+	 */
+	private void manageFields() {
+		Intent i = new Intent(this, FieldVisibility.class);
+		startActivityForResult(i, ACTIVITY_FIELD_VISIBILITY);
+	}
+	
+	/**
+	 * Update all (non-existent) thumbnails
+	 * 
+	 * There is a current limitation that restricts the search to only books with an ISBN
+	 */
+	private void updateThumbnails() {
+		Intent i = new Intent(this, UpdateFromInternet.class);
+		startActivityForResult(i, ACTIVITY_UPDATE_FROM_INTERNET);
+	}
+
+
+	/**
+	 * Export all data to a CSV file
+	 * 
+	 * return void
+	 */
+	public void exportData() {
+		ExportThread thread = new ExportThread(mTaskManager);
+		mExportSenderId = thread.getSenderId();
+		ExportThread.getMessageSwitch().addListener(mExportSenderId, mExportListener, false);
+		thread.start();
+	}
+
+	/**
+	 * Import all data from somewhere on shared storage; ask user to disambiguate if necessary
+	 * 
+	 * return void
+	 */
+	private void importData() {
+		// Find all possible files (CSV in bookCatalogue directory)
+		ArrayList<File> files = StorageUtils.findExportFiles();
+		// If none, exit with message
+		if (files == null || files.size() == 0) {
+			Toast.makeText(this, R.string.no_export_files_found, Toast.LENGTH_LONG).show();
+			return;
+		} else {
+			if (files.size() == 1) {
+				// If only 1, just use it
+				importData(files.get(0).getAbsolutePath());
+			} else {
+				// If more than one, ask user which file
+				// ENHANCE: Consider asking about importing cover images.
+				StandardDialogs.selectFileDialog(getLayoutInflater(), getString(R.string.more_than_one_export_file_blah), files, new SimpleDialogOnClickListener() {
+					@Override
+					public void onClick(SimpleDialogItem item) {
+						SimpleDialogFileItem fileItem = (SimpleDialogFileItem) item;
+						importData(fileItem.getFile().getAbsolutePath());
+					}});
+			}				
+		}
+	}
+
+	/**
+	 * Import all data from the passed CSV file spec
+	 * 
+	 * return void
+	 * @throws IOException 
+	 */
+	private void importData(String filespec) {
+		ImportThread thread;
+		try {
+			thread = new ImportThread(mTaskManager, mImportHandler, filespec);
+		} catch (IOException e) {
+			Logger.logError(e);
+			Toast.makeText(this, getString(R.string.problem_starting_import_arg, e.getMessage()), Toast.LENGTH_LONG).show();
+			return;
+		}
+		thread.start();
+	}
+	
+	@Override
+	protected void onActivityResult(int requestCode, int resultCode, Intent intent) {
+		super.onActivityResult(requestCode, resultCode, intent);
+		switch(requestCode) {
+		case ACTIVITY_BOOKSHELF:
+		case ACTIVITY_FIELD_VISIBILITY:
+		case ACTIVITY_UPDATE_FROM_INTERNET:
+			//do nothing (yet)
+			break;
+		}
+	}
+	
+	@Override
+	protected void onDestroy() {
+		super.onDestroy();
+		if (mTaskManager != null) {
+			mTaskManager.close();
+		}
+		mDbHelper.close();
+	} 
+
+	@Override
+	protected void onSaveInstanceState(Bundle outState) {
+		super.onSaveInstanceState(outState);
+
+		outState.putLong("ExportSenderId", mExportSenderId);
+	}
+
+	@Override
+	protected void onPause() {
+		super.onPause();
+	} 
+	/**
+	 * Fix background
+	 */
+	@Override 
+	public void onResume() {
+		super.onResume();
+		Utils.initBackground(R.drawable.bc_background_gradient_dim, this);		
+	}
+
+}