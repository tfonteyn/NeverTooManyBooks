--- conflicted
+++ resolved
@@ -116,8 +116,6 @@
                     />
 
                 <TextView
-<<<<<<< HEAD
-=======
                     android:id="@+id/lbl_real_author_header"
                     android:layout_width="wrap_content"
                     android:layout_height="wrap_content"
@@ -147,7 +145,6 @@
                 </com.google.android.material.textfield.TextInputLayout>
 
                 <TextView
->>>>>>> d09c851e
                     style="@style/Text.Body"
                     android:layout_marginTop="@dimen/section_margin_top"
                     android:text="@string/warning_immediate_global_changes"
