<?xml version="1.0" encoding="utf-8"?>
<!--
  ~ @Copyright 2018-2023 HardBackNutter
  ~ @License GNU General Public License
  ~
  ~ This file is part of NeverTooManyBooks.
  ~
  ~ NeverTooManyBooks is free software: you can redistribute it and/or modify
  ~ it under the terms of the GNU General Public License as published by
  ~ the Free Software Foundation, either version 3 of the License, or
  ~ (at your option) any later version.
  ~
  ~ NeverTooManyBooks is distributed in the hope that it will be useful,
  ~ but WITHOUT ANY WARRANTY; without even the implied warranty of
  ~ MERCHANTABILITY or FITNESS FOR A PARTICULAR PURPOSE.
  ~ See the GNU General Public License for more details.
  ~
  ~ You should have received a copy of the GNU General Public License
  ~ along with NeverTooManyBooks. If not, see <http://www.gnu.org/licenses/>.
  --><!DOCTYPE resources [
<!ENTITY APP_NAME "NeverTooManyBooks">
]>
<!-- Quotes “…” - Regex to find wrong ones: ('|„|‘|’|«|») --><!--suppress LongLine --><resources xmlns:tools="http://schemas.android.com/tools">
    <!-- region ========== Plurals. -->
    <!-- displayed in the header of booklist -->
    <plurals name="displaying_n_books">
        <item quantity="one">%1$d cuốn sách</item>
        <item quantity="other">%1$d cuốn sách</item>
    </plurals>
    <plurals name="n_books_found">
        <item quantity="one">Đã tìm thấy %1$d cuốn sách</item>
        <item quantity="other">Đã tìm thấy %1$d cuốn sách</item>
    </plurals>
    <!-- Short text for 'n stars' -->
    <plurals name="n_stars">
        <item quantity="one">%1$s sao</item>
        <item quantity="other">%1$s sao</item>
    </plurals>
    <!-- endregion -->

    <!-- region ========== Order formatters. -->
    <!-- two strings concatenated without any space in between; support for RTL languages -->
    <string name="a_b">%1$s%2$s</string>
    <!-- two strings concatenated with a single space in between; support for RTL languages -->
    <string name="a_space_b">%1$s %2$s</string>
    <!-- generic "label (info)"; support for RTL languages -->
    <string name="a_bracket_b_bracket">%1$s (%2$s)</string>
    <!-- generic "label: value"; support for RTL languages -->
    <string name="name_colon_value">%1$s: %2$s</string>
    <!-- When text is displayed in a list (without using HTML) each line will be formatted using this pattern. -->
    <string name="list_element">• %s</string>
    <!-- "name #nr" where the # is a potential language dependent symbol for 'number'.-->
    <string name="name_hash_nr">%1$s #%2$d</string>
    <!-- x and y are numbers; e.g.: 5 of 9 -->
    <string name="x_of_y">%1$d trong số %2$d</string>
    <!-- abbreviation to indicate there are more of something.
         e.g. a list of Series: "Foundation …" indicates a book belongs to the
         "Foundation" Series, but is also present in others.
    -->
    <string name="and_others">%1$s …</string>
    <!-- same as "and_others" but with the number of items added. -->
    <string name="and_others_plus"><![CDATA[%1$s … <small>[+%2$d]</small>]]></string>
    <!-- Should internal formatting of price/currency fail, then this fallback format is used.

         Currency: %1$s
         Value: %2$.2f

        English: "[currency] [value]" with 2 decimal digits.
        Most other languages: "[value] [currency]" with 2 decimal digits.
    -->
    <string name="fallback_currency_format">%1$s %2$.2f</string>
    <!-- endregion -->
    <!-- region ========== System Notification channel names. -->
    <!-- [VERIFIED] -->
    <string name="notification_channel_error">Lỗi</string>
    <string name="notification_channel_warn">Cảnh báo</string>
    <string name="notification_channel_info">Thông tin</string>
    <!-- endregion -->
    <!-- region ========== Fatal/Crash/Debug messages. -->
    <string name="debug_select_items">Chọn những gì bạn muốn đưa vào:</string>
    <string name="acra_dialog_message">Có vẻ như &APP_NAME; đã gặp sự cố. Nhấn vào “%1$s” để lưu báo cáo vào vị trí bạn chọn. Bạn có thể sử dụng báo cáo này để báo cáo vấn đề mới trên trang web của dự án.</string>
    <string name="acra_report_saved">Bây giờ bạn có thể truy cập trang dự án trên Github và ghi lại vấn đề mới. Vui lòng đính kèm báo cáo đã lưu trước đó về vấn đề này. Nếu bạn chưa có tài khoản Github, bạn cần tạo một tài khoản.</string>
    <!-- endregion -->
    <!-- region ========== HTTP(S) error messages. -->
    <!-- All the httpError strings were copied from:
        "https://github.com/aosp-mirror/platform_frameworks_base/blob/master/core/res/res/values/strings.xml" -->
    <!-- [VERIFIED] - Displayed when a web request failed because there was an input or output error. -->
    <string name="X_httpErrorIO">Không thể liên lạc với máy chủ. Hãy thử lại sau.</string>
    <!-- [VERIFIED] - Displayed when a web request failed because the request timed out -->
    <string name="httpErrorTimeout">Kết nối tới máy chủ đã hết thời gian chờ.</string>
    <!-- [VERIFIED] - Displayed when a web request failed because the a secure connection couldn't be made to the server.-->
    <string name="httpErrorFailedSslHandshake">Không thể thiết lập kết nối an toàn.</string>
    <!-- [VERIFIED] - Displayed when a web request failed because the authentication failed. -->
    <string name="httpErrorAuth">Không thể xác thực.</string>
    <!-- [VERIFIED] - Displayed when a web request failed with a generic network error. -->
    <string name="httpError">Đã xảy ra lỗi mạng.</string>
    <!-- [VERIFIED] - Displayed when a request failed because we failed to open the file. -->
    <string name="httpErrorFile">Không thể truy cập tệp.</string>
    <!-- [VERIFIED] - Displayed when a request failed because the file wasn't found. -->
    <string name="httpErrorFileNotFound">Không thể tìm thấy tệp được yêu cầu.</string>
    <string name="error_invalid_url">Địa chỉ (URL) không hợp lệ</string>
    <!-- endregion -->
    <!-- region ========== General error messages. -->
    <string name="error_unexpected">Đã xảy ra lỗi không mong muốn.</string>
    <!-- The placeholder will be replaced with R.string.pt_maintenance -->
    <string name="error_unexpected_long">Một lỗi không mong muốn đã xảy ra. Nếu sự cố vẫn tiếp diễn, hãy liên hệ với bộ phận hỗ trợ qua tùy chọn “%1$s” ở cuối trang thiết đặt.</string>
    <!-- shown when a user tries to upgrade from a very old version to the current. -->
    <string name="error_upgrade_not_supported">Không hỗ trợ nâng cấp từ các phiên bản cũ hơn %1$s.</string>
    <!-- Shown when the user aborts an automatic internet-data update for a list of books -->
    <string name="error_updates_aborted">Cập nhật bị hủy bỏ</string>
    <!-- [VERIFIED] Ask user to connect to the internet -->
    <string name="error_network_please_connect">Vui lòng kết nối internet.</string>
    <!-- [VERIFIED] An error message presented to the user when the certificate they
         specified for connecting to a server is inaccessible -->
    <string name="error_certificate_invalid">Chứng chỉ không hợp lệ hoặc không thể truy cập được.</string>
    <string name="error_network_site_access_failed">Đã xảy ra sự cố mạng khi truy cập %1$s. Vui lòng kiểm tra xem trang web có hoạt động không và nếu sự cố vẫn tiếp diễn, vui lòng liên hệ với bộ phận hỗ trợ.</string>
    <!-- [VERIFIED] -->
    <string name="error_network_failed_try_again">Hãy kiểm tra trạng thái kết nối rồi thử lại.</string>
    <!-- A website deliberately blocked us from accessing it. -->
    <string name="error_site_access_blocked">Quyền truy cập đã bị chặn bởi trang web.</string>
    <!-- Generic Authorization failure. -->
    <string name="error_http_401_authorization_failed">Ủy quyền không thành công</string>
    <!-- 'Site' Authorization failure. Param 1: the website name -->
    <string name="error_http_401_site_authorization_failed">Việc ủy quyền %1$s đã dẫn đến lỗi.</string>
    <!-- 'Site' Authentication failure. Param 1: the website name -->
    <string name="error_site_authentication_failed">Xác thực %1$s không thành công</string>
    <!-- 'Site' Forbidden. Param 1: the website name -->
    <string name="error_http_403_site_forbidden">%1$s đã chặn quyền truy cập.</string>
    <string name="error_http_403_forbidden">Trang web đã chặn quyền truy cập.</string>
    <!-- Shared Storage file system access fails for some reason. No specifics. -->
    <string name="error_storage_not_accessible">Vui lòng kiểm tra xem bộ nhớ có thể truy cập được hay không.</string>
    <!-- Displayed when a write (usually a cover image) to Shared Storage fails -->
    <string name="error_storage_not_writable">Vui lòng kiểm tra xem bộ nhớ có thể ghi được không và có đủ dung lượng hay không.</string>
    <!-- [VERIFIED] -->
    <string name="error_insufficient_storage">Không đủ dung lượng lưu trữ.</string>
    <!-- A search on a specific website failed, with the specified reason.
         param 1: website name; param 2: message   . -->
    <string name="error_search_x_failed_y">Tìm kiếm trên %1$s không thành công: %2$s</string>
    <!-- STARTING a search has failed / no attempt to search was possible; this is an error! -->
    <string name="error_search_could_not_be_started">Tìm kiếm sách không thành công.</string>
    <string name="error_search_failed_network">Vui lòng mở Thiết đặt và kiểm tra tùy chọn mạng cũng như Trang tìm kiếm của bạn.\nĐồng thời kiểm tra thiết đặt mạng thiết bị của bạn.</string>
    <!-- MalformedURLException/UnknownHostException
         Concatenated with a new line and "error_search_failed_network"
         param 1: website/url -->
    <string name="error_unknown_host">Đã xảy ra sự cố kết nối với dịch vụ trên “%1$s”.</string>
    <string name="error_auto_toc_population_failed">Tự động điền nhan đề không thành công.</string>
    <string name="error_no_image_editor">Không tìm thấy trình chỉnh sửa hình ảnh nào.</string>
    <string name="error_email_failed">Không gửi được email.</string>
    <!-- FileNotFoundException when opening the selected file.
    Dev Note: sometimes happens when the device file manager WAS SHOWING the file,
    and the user was able to select it... but in reality the file was NOT present.
    This is either a bug in the Android systems we tested on, or some weird caching is going on.
    Either way: not something we can fix.  -->
    <string name="error_file_not_found">Không tìm thấy tệp: %1$s</string>
    <!-- The user selected a file to import that was not recognised as a valid archive. -->
    <string name="error_file_not_recognized">Tệp đã chọn không được nhận dạng.</string>
    <!-- The user selected a file to import which *is* recognized, but cannot be imported. -->
    <string name="error_import_file_not_supported">Không thể nhập tệp đã chọn.</string>
    <!-- The archive we're trying to import is an unsupported version (too old or too new) -->
    <string name="error_unsupported_version_v">Phiên bản không được hỗ trợ: %1$d</string>
    <string name="error_import_archive_invalid">Tệp lưu trữ bị hỏng hoặc không hợp lệ.</string>
    <!-- [VERIFIED] generic import failure -->
    <string name="error_import_failed">Nhập không thành công</string>
    <!-- [VERIFIED] import failure for a specific {@link RecordType} -->
    <string name="error_import_failed_for_record">Nhập không thành công (%1$s)</string>
    <!-- CSV import fails: missing a mandatory column which can have one of the listed names -->
    <string name="error_import_csv_missing_columns_x">Tệp phải chứa một cột có một trong các tên sau: %1$s</string>
    <!-- CSV import fails: the line was not readable / could not be decoded -->
    <string name="error_import_csv_line">Lỗi không xác định ở hàng %1$d</string>
    <!-- CSV import fails: the line was to long to be handled (not enough memory available) -->
    <string name="error_import_csv_line_to_long">Dòng quá dài (row=%1$d, length=%2$d)</string>
    <!-- CSV import fails: the number of columns in a line does not match the number of headers -->
    <string name="error_import_csv_column_count_mismatch">Số cột không khớp trong hàng %1$d</string>
    <!-- import fails due to a record missing a mandatory column/field -->
    <string name="error_record_must_contain_column">Bản ghi phải chứa trường có tên “%1$s”.</string>
    <!-- generic backup failure -->
    <string name="error_backup_failed">Sao lưu không thành công.</string>
    <!-- generic export failure -->
    <string name="error_export_failed">Xuất không thành công.</string>
    <!-- When we're importing from a known file/source, but the content is somehow not correct. -->
    <string name="error_type_not_supported">Loại không được hỗ trợ: %1$s …</string>
    <!-- endregion -->
    <!-- region ========== Warning messages. -->
    <string name="warning_import_csv">CẢNH BÁO: Việc nhập dữ liệu có thể cập nhật các bản ghi sổ hiện có với thông tin mới nếu cột UUID không xuất hiện và ID trong tệp nhập giống với ID hiện có. Điều này thường ổn nếu bạn thay đổi một trường trong tệp đã xuất. Nếu bạn đã tạo một bản ghi sách mới hoặc đang nhập sách của người khác, hãy đảm bảo có trường UUID hoặc trường ID trống.</string>
    <!-- Importing a CSV book list; an individual line failed: report the exact position. -->
    <string name="warning_import_csv_unescaped_quote">Trích dẫn không thoát tại hàng %1$d, vị trí %2$d</string>
    <!-- Importing a list of books partially failed. This text is displayed as a header above a list of failures. -->
    <string name="warning_import_failed_for_these_books">Nhập không thành công cho các sách/hàng này:</string>
    <!-- Importing a book list partially failed with more than 10 lines failing. Only 10 line numbers will be listed.
         This text is displayed as a footer below a list of failures stating how many more lines failed. -->
    <string name="warning_import_failed_for_these_books_and_more">và %1$d nữa.</string>
    <string name="warning_export_contains_no_data">Không có gì để xuất.</string>
    <!-- A search WAS done, but there is no book-data available; this is not an error. -->
    <string name="warning_book_not_found">Không thể tìm thấy sách được chỉ định.</string>
    <!-- A search WAS done, but it partially failed. Some book-data might be available anyhow. -->
    <string name="warning_book_not_always_found">Không phải tất cả các trang web đều trả về dữ liệu hợp lệ.</string>
    <!-- The user tried to start a search but did not enter any/sufficient data to actually search for -->
    <string name="warning_no_search_data_for_active_sites">Không có dữ liệu tìm kiếm hợp lệ cho các trang web đang hoạt động.</string>
    <!-- Information note when a user changes a globally linked name; e.g. an Author name, a location... -->
    <string name="warning_immediate_global_changes">CẢNH BÁO: Các thay đổi đã lưu sẽ được áp dụng ngay lập tức cho tất cả sách.</string>
    <!-- some unique field already exists; e.g. accidentally creating a duplicate Bookshelf -->
    <string name="warning_x_already_exists">%1$s đã tồn tại.</string>
    <!-- Pref. screen for enabling/disabling/ordering search websites -->
    <string name="warning_enable_at_least_1_website">Kích hoạt ít nhất một trang web cho mỗi danh mục.</string>
    <!-- Pref. screen for a style: sub-screen for selecting which groups to use. -->
    <string name="warning_select_at_least_1_group">Chọn ít nhất một nhóm.</string>
    <!-- Config screen for automatic updating a (list of) book with info from the internet -->
    <string name="warning_select_at_least_1_field">Chọn ít nhất một trường để cập nhật.</string>
    <string name="warning_nothing_selected">Không có gì được chọn</string>
    <string name="warning_requires_at_least_1_field">Ít nhất một trường không được để trống.</string>
    <string name="warning_requires_isbn">Hành động này yêu cầu ISBN hợp lệ.</string>
    <!-- Search using a websites native book-id -->
    <string name="warning_requires_site_and_id">Chọn một trang web và nhập id.</string>
    <string name="warning_cannot_delete_1st_bs">Không thể xóa kệ sách đầu tiên.</string>
    <!-- When the user tries to add e.g. an Author which is already listed on the book -->
    <string name="warning_already_in_list">Đã có trong danh sách!</string>
    <!-- result of a search -->
    <string name="warning_no_matching_book_found">Không tìm thấy sách phù hợp</string>
    <!-- the ISBN (or similar codes) entered is not valid -->
    <string name="warning_x_is_not_a_valid_code">“%1$s” không phải là mã hợp lệ</string>
    <string name="warning_image_not_found">Không thể tìm thấy hình ảnh.</string>
    <string name="warning_image_copy_failed">Không thể sao chép hình ảnh.</string>
    <!-- a search for alternative editions of a book failed to find any -->
    <string name="warning_no_editions">Không có thông tin bổ sung về phiên bản.</string>
    <!-- when entering a partial date; e.g. publication data.  -->
    <string name="warning_if_day_set_month_and_year_must_be">Nếu chỉ định ngày thì phải chỉ định cả tháng và năm.</string>
    <!-- when entering a partial date; e.g. publication data.  -->
    <string name="warning_if_month_set_year_must_be">Nếu chỉ định tháng thì cũng phải chỉ định năm.</string>
    <!-- When trying to automatically fetching the TOC of a book/anthology, we're not 100%
         if we indeed got the right content. So ask the user first. -->
    <string name="warning_toc_confirm">Vui lòng xác nhận rằng những nhan đề này (hầu hết) là chính xác.</string>
    <!-- Periodic reminder to make a backup -->
    <string name="warning_backup_request">Bạn có muốn sao lưu cơ sở dữ liệu vào thẻ sd của mình không?</string>
    <!-- If the user has enabled/disabled  website to search on and for example disabled ALL sites which can search by ISBN, and then the user tries to to search by ISBN.
        Param 1: 'ISBN', 'Author', 'Publisher'  etc... -->
    <string name="warning_no_site_supports_this_method">CẢNH BÁO: không có trang web nào hiện được chọn hỗ trợ tìm kiếm theo %1$s. Vui lòng sử dụng menu trang web để kích hoạt các trang web thay thế hoặc sử dụng phương pháp tìm kiếm khác.</string>
    <!-- endregion -->
    <!-- region ========== ValidatorException error messages. -->
    <!-- Dialog title for validation messages. -->
    <string name="vldt_failure">Thẩm định thất bại</string>
    <!-- param 1: number 1..; param 2: the error message. -->
    <string name="vldt_list_message">(%1$d) %2$s</string>
    <!-- generic type errors; e.g. the user entered text in a number field. -->
    <string name="vldt_integer_expected_for_x">Cần một giá trị số nguyên cho “%1$s”</string>
    <!-- generic type errors; e.g. the user entered text in a number field. -->
    <string name="vldt_real_expected_for_x">Cần một số thực cho “%1$s”</string>
    <!-- generic type errors; e.g. the user entered text in a date field. -->
    <string name="vldt_date_expected_for_x">Cần một ngày cho “%1$s”</string>
    <!-- generic type errors; e.g. the user entered text in a boolean field. -->
    <string name="vldt_boolean_expected_for_x">Cần một giá trị boolean (0,1,t,f,true,false) cho “%1$s”</string>
    <!-- Some fields have to be blank or non-blank. -->
    <string name="vldt_non_blank_required">Cần có giá trị không trống</string>
    <!-- The (param 1) field must not be blank -->
    <string name="vldt_non_blank_required_for_x">Cần có giá trị không trống cho “%1$s”</string>
    <!-- The (param 1) field MUST be blank. (todo: is this actually used?) -->
    <string name="vldt_blank_required_for_x">Cần có giá trị trống cho “%1$s”</string>
    <!-- Specific to a check on the "reading started" versus "reading ended" dates. -->
    <string name="vldt_read_start_after_end">Ngày bắt đầu đọc là sau ngày kết thúc</string>
    <!-- Specific msg for when the user edits the 'real' name for an Author who normally uses a pseudonym. -->
    <string name="vldt_real_author_must_be_valid">Phải để trống hoặc phải có Tác giả</string>
    <!-- endregion -->
    <!-- region ========== Progress messages for 'lengthy' actions. -->
    <!-- [VERIFIED] -->
    <string name="progress_msg_please_wait">Vui lòng đợi…</string>
    <!-- [VERIFIED] -->
    <string name="progress_msg_loading">Đang tải…</string>
    <string name="progress_msg_loading_page">Đang tải trang %1$d…</string>
    <!-- During startup. -->
    <string name="progress_msg_starting_up">Đang khởi động…</string>
    <!-- During startup. -->
    <string name="progress_msg_upgrading">Đang nâng cấp…</string>
    <!-- During startup. -->
    <string name="progress_msg_rebuilding_search_index">Xây dựng lại chỉ mục tìm kiếm…</string>
    <!-- During startup. -->
    <string name="progress_msg_optimizing">Đang tối ưu hóa…</string>
    <!-- [VERIFIED] Progress message. -->
    <string name="progress_msg_searching">Đang tìm kiếm…</string>
    <!-- Param 1: the website name -->
    <string name="progress_msg_searching_site">Đang tìm kiếm %1$s</string>
    <!-- displayed while searching for alternative editions of the book, to get cover images. -->
    <string name="progress_msg_searching_editions">Đang tìm kiếm các ấn bản khác…</string>
    <!-- [VERIFIED] Progress dialog message displayed when doing a long network operation to a web site -->
    <string name="progress_msg_connecting">Đang kết nối…</string>
    <string name="progress_msg_downloading">Đang tải xuống…</string>
    <!-- Progress message displayed when automatically updating book fields. Param 1: a book title  -->
    <string name="progress_msg_skip_s">Đang bỏ qua “%1$s”</string>
    <!-- Progress message displayed when importing: the number of books/covers created so far. -->
    <string name="progress_msg_x_created">%1$d đã được tạo</string>
    <!-- Progress message displayed when importing: the number of books/covers updated so far. -->
    <string name="progress_msg_x_updated">%1$d đã cập nhật</string>
    <!-- Progress message displayed when importing: the number of books/covers skipped so far. -->
    <string name="progress_msg_x_skipped">%1$d bị bỏ qua</string>
    <!-- Progress message displayed when importing: the number of books/covers deleted so far. -->
    <string name="progress_msg_x_deleted">%1$d đã xóa</string>
    <!-- e.g. after an import -->
    <string name="progress_msg_cleaning_up">Đang dọn dẹp…</string>
    <!-- endregion -->
    <!-- region ========== Informational/Explanatory messages. -->
    <!-- Shown after a successful connection or login to a remote service. -->
    <string name="info_authorized">Được ủy quyền</string>
    <!-- Shown after a requested action when there was nothing to do. -->
    <string name="info_nothing_to_do">Không có gì để làm.</string>
    <!-- Param 1: story title -->
    <string name="info_story_in_multiple_books">“%1$s” hiện diện trong nhiều sách:\n\n%2$s</string>
    <!-- Param 1: story title -->
    <string name="info_story_in_single_book">“%1$s” hiện diện trong một cuốn sách duy nhất:\n\n%2$s</string>
    <!-- Show when the user searches for books which have no cover (with the intention to add one) -->
    <string name="info_all_books_have_covers">Tất cả sách trên kệ này đều có bìa</string>
    <!-- Shown in the heading of booklist. Param 1: nr of unique books; Param 2: total number (books can appear more than once) -->
    <string name="info_displaying_n_books_in_m_entries">%1$d sách, trong %2$d mục</string>
    <!-- The default 'share' message.
        Param 1: book title.
        Param 2: series.
        Param 3: author.
        Param 4: rating; e.g. "4/5"
    -->
    <string name="info_share_book_im_reading">Tôi đang đọc “%1$s” %2$s của %3$s %4$s</string>
    <!--Shown when browsing alternative edition book covers. -->
    <string name="info_tap_on_thumbnail_to_zoom">Nhấn vào hình thu nhỏ để hiển thị hình ảnh lớn hơn.</string>
    <!--Shown when browsing alternative edition book covers. -->
    <string name="info_tap_on_image_to_select">Nhấn vào hình ảnh lớn hơn để chọn nó.</string>
    <string name="info_download_successful">Tải xuống thành công</string>
    <!-- See GitHub docs... there is optional code to be added to Calibre. -->
    <string name="info_calibre_content_server_extension">Tiện ích mở rộng Máy chủ Nội dung Calibre chưa được cài đặt. Thư viện ảo sẽ không có sẵn.</string>
    <!-- ContentDescription text for the drag handle button in re-order-able lists -->
    <string name="cd_btn_drag_handle">Kéo để sắp xếp lại danh sách này</string>
    <!-- [VERIFIED] ContentDescription text for the delete (cross) icon at the end of an input box. -->
    <string name="cd_clear_text_end_icon">Xóa văn bản</string>
    <!-- ISFDB specific
     Some functionality is limited to the ISFDB web site only.
     This is displayed at the 'end' of a label, hence needs the brackets for clarity. -->
    <string name="info_isfdb_warning_limited_to">(chỉ được hỗ trợ bởi trang web ISFDB)</string>
    <!-- Information on which websites will be searched. Param 1: list of website names. -->
    <string name="info_site_list">Tìm kiếm bị giới hạn ở: %1$s</string>
    <!-- website info: languages; type; specifics. -->
    <string name="site_description_dutch_catalogue">Tiếng Hà Lan và hơn thế nữa; Bảng tổng kê</string>
    <!-- website info: languages; type; specifics. -->
    <string name="site_description_dutch_catalogue_eu_comics">Tiếng Hà Lan và hơn thế nữa; Bảng tổng kê; Truyện tranh Châu Âu</string>
    <!-- website info: languages; type; specifics. -->
    <string name="site_description_dutch_shopping">Tiếng Hà Lan và hơn thế nữa; Mua sắm</string>
    <!-- website info: languages; type; specifics. -->
    <string name="site_description_english_catalogue">Tiếng Anh và hơn thế nữa; Bảng tổng kê</string>
    <!-- website info: languages; type; specifics. -->
    <string name="site_description_english_catalogue_FSF">Tiếng Anh và hơn thế nữa; Bảng tổng kê; Giả tưởng và khoa học viễn tưởng</string>
    <!-- website info: languages; type; specifics. -->
    <string name="site_description_french_catalogue_eu_comics">Tiếng Pháp và hơn thế nữa; Bảng tổng kê; Truyện tranh Châu Âu</string>
    <!-- website info: languages; type; specifics. -->
    <string name="site_description_general_shopping">Tổng quan; Mua sắm</string>
    <!-- endregion -->
    <!-- region ========== Tips which are shown in some places on how to use a screen. -->
    <string name="tip_dialog_title">Mẹo</string>
    <string name="tip_reset_all">Đặt lại mẹo</string>
    <string name="tip_reset_done">Mẹo đã được đặt lại</string>
    <string name="tip_book_search_by_text">Thêm sách theo ISBN chính xác hơn nhiều so với thêm theo tác giả và tên sách và thường được ưu tiên hơn. Hãy nhớ rằng đôi khi bạn có thể tìm thấy mã vạch chính xác ở mặt trong của bìa trước.</string>
    <string name="tip_booklist_styles_editor">Sử dụng màn hình này để tùy chỉnh danh sách các kiểu cách sẽ được hiển thị trong menu kiểu cách mặc định của bạn. Sử dụng hộp kiểm để chọn kiểu cách nào sẽ được hiển thị trong danh sách. Nếu không có kiểu cách nào được chọn thì tất cả các kiểu sẽ được hiển thị. Bạn có thể sắp xếp lại thứ bậc bằng cách kéo biểu tượng ở ngoài cùng bên phải của mỗi hàng lên hoặc xuống. Nhấn và giữ bất cứ nơi nào khác trong hàng sẽ cho phép bạn chỉnh sửa hoặc sao chép các chi tiết của một kiểu cụ thể. Nếu bạn sao chép một kiểu và thay đổi ý định, bạn sẽ cần phải tự xóa nó.</string>
    <string name="tip_booklist_style_groups">Sử dụng màn hình này để sửa đổi thứ bậc của các nhóm cho một kiểu cụ thể. Sử dụng hộp kiểm để chọn nhóm nào sẽ được hiển thị trong danh sách và sắp xếp lại thứ bậc bằng cách kéo biểu tượng ở cuối mỗi hàng lên hoặc xuống.</string>
    <string name="tip_booklist_style_defaults">Sử dụng màn hình này để đặt các đặc điểm mặc định của tất cả các kiểu. Chúng được sử dụng bởi tất cả các kiểu dựng sẵn và là điểm khởi đầu cho bất kỳ kiểu nào bạn tự xác định.</string>
    <string name="tip_booklist_style_properties">Sử dụng màn hình này để đặt các đặc điểm của một kiểu cụ thể. Bạn có thể thay đổi tên, chỉnh sửa các nhóm để thay đổi thứ bậc và điều chỉnh nhiều tùy chọn khác để tạo kiểu mà bạn thấy hữu ích.</string>
    <string name="tip_import_isbn_list">Nhập tệp văn bản có số ISBN. Tệp phải có một ISBN duy nhất trên mỗi dòng. Kết quả sẽ được xếp hàng.</string>
    <string name="tip_authors_book_may_appear_more_than_once">Nếu sách được hiển thị cho mọi tác giả của cuốn sách đó thì chúng có thể xuất hiện nhiều lần trong danh sách. Xóa một trong những cuốn sách đó có tác dụng loại bỏ tất cả các bản sao khỏi danh sách.</string>
    <string name="tip_series_book_may_appear_more_than_once">Nếu sách được hiển thị trong tất cả các bộ sách có chứa cuốn sách đó thì chúng có thể xuất hiện nhiều lần trong danh sách. Xóa một trong những cuốn sách đó có tác dụng loại bỏ tất cả các bản sao khỏi danh sách.</string>
    <string name="tip_autorotate_camera_images">Nếu bạn thấy mình luôn xoay hình ảnh camera theo cùng một hướng, hãy thử thay đổi tùy chọn ứng dụng để chỉ định cách xoay để áp dụng tự động.</string>
    <!-- Tip text displayed when user enters the 'read-only' book view -->
    <string name="tip_view_only_help">Bạn có thể vuốt sang trái hoặc phải để điều hướng tới các sách khác.</string>
    <!-- Tip text displayed when user enters the booklist -->
    <string name="tip_book_list">Nhấn vào một cuốn sách sẽ hiển thị cho bạn các chi tiết của cuốn sách. Nhấn và giữ một mục trong danh sách sẽ cung cấp cho bạn nhiều lựa chọn hơn.</string>
    <!-- Tip text displayed when user enters the 'Update fields from internet' screen
     The referred "View on…" is "option_view_book_at"
     TODO: “View on…” should be a parameter. But that means modifying the Tip class -->
    <string name="tip_update_fields_from_internet">Các liên kết trang web bên ngoài chỉ được xử lý nếu trang web đó thực sự được liên hệ. Do đó, menu “Xem trên…” cũng sẽ chỉ hiển thị những gì có sẵn.</string>
    <string name="tip_configure_sites">Các trang web riêng lẻ có thể được định cấu hình bằng biểu tượng thiết đặt ở đầu màn hình.</string>
    <!-- tip title and explanations for the icons used. -->
    <string name="tip_authors_works">Các biểu tượng đã dùng</string>
    <!-- shown next to the Book icon -->
    <string name="tip_authors_works_book">Sách.</string>
    <!-- shown next to related icon / contentDescription for button. -->
    <string name="tip_authors_works_multiple_books">Tiêu đề này hiện diện trong nhiều cuốn sách.</string>
    <!-- shown next to related icon / contentDescription for button. -->
    <string name="tip_authors_works_single_book">Tiêu đề hiện diện trong một cuốn sách duy nhất.</string>
    <!-- endregion -->
    <!-- region ========== BoB specific place holder text for empty fields. -->
    <!-- [VERIFIED] from android-29#keyguard_accessibility_widget_empty_slot
        BoB generic place holder text for EMPTY fields.
        The actual text is different from info_not_set in Translations. -->
    <string name="bob_empty_field">(Trống)</string>
    <!-- BoB specific place holder text for Author rows.
     Theoretically this string will never be shown unless there is ever bad data. -->
    <string name="bob_empty_author">(Đang thiếu tác giả)</string>
    <!-- BoB specific place holder text for Series rows. -->
    <string name="bob_empty_series">(Không bộ sách)</string>
    <!-- BoB specific place holder text for Publisher rows. -->
    <string name="bob_empty_publisher">(Không nhà xuất bản)</string>
    <!-- BoB specific place holder text for Language rows. -->
    <string name="bob_empty_language">(Chưa đặt ngôn ngữ)</string>
    <!-- BoB specific place holder text for Read/Unread rows.
         Theoretically this string will never be shown unless there is ever bad data. -->
    <string name="bob_empty_read_status">(Không rõ trạng thái đọc)</string>
    <!-- BoB specific place holder text for Rating rows. -->
    <string name="bob_empty_rating">(Chưa được xếp hạng)</string>
    <!-- BoB specific place holder text for Year rows. -->
    <string name="bob_empty_year">(Chưa đặt năm)</string>
    <!-- BoB specific place holder text for Month rows. -->
    <string name="bob_empty_month">(Chưa đặt tháng)</string>
    <!-- BoB specific place holder text for Day rows. -->
    <string name="bob_empty_day">(Chưa đặt ngày)</string>
    <!-- endregion -->
    <!-- region ========== Size measurements. -->
    <!-- Size of a file: MB/kB/B refer to the IEC decimal notation 1kB == 1000B-->
    <string name="size_megabytes">%1$.2fMB</string>
    <string name="size_kilobytes">%1$.2fkB</string>
    <string name="size_bytes">%1$.0fB</string>
    <!-- Cover sizes -->
    <string name="size_hidden">Ẩn</string>
    <!-- Cover sizes -->
    <string name="size_x_small">Cực Nhỏ</string>
    <!-- Cover sizes -->
    <string name="size_small">Nhỏ</string>
    <!-- Cover sizes -->
    <string name="size_medium">Vừa</string>
    <!-- Cover sizes -->
    <string name="size_large">Lớn</string>
    <!-- Cover sizes -->
    <string name="size_x_large">Cực Lớn</string>
    <!-- endregion -->
    <!-- region ========== List values used to unify terminology from internet websites. -->
    <!--  book format - traditional 'hardcover' also known as 'hardback' -->
    <string name="book_format_hardcover">Bìa cứng</string>
    <!--  book format - traditional 'paperback' also known as 'pocketbook' -->
    <string name="book_format_paperback">Bìa mềm</string>
    <!--  book format - a large format paperback -->
    <string name="book_format_paperback_large">Bìa mềm thương mại</string>
    <!-- book format - A Softcover is not necessarily a paperback - mostly used by comics -->
    <string name="book_format_softcover">Bìa mềm</string>
    <!-- -book format - oblong, landscape, A l'italienne -->
    <string name="book_format_hardcover_oblong">Bìa cứng - Thuôn dài</string>
    <!-- -book format - oblong, landscape, A l'italienne -->
    <string name="book_format_softcover_oblong">Bìa mềm - Thuôn dài</string>
    <string name="book_format_comic">Truyện tranh</string>
    <string name="book_format_other">Khác</string>
    <!--  book format - mostly used for magazines like 'readers digest'
          A lot of english monthly magazines use the same format.
          In French this is semi-officially known as "Petit format" or "Small size". -->
    <string name="book_format_digest">Tổng hợp</string>
    <!--  book format - string used if a website indicates it's an eBook -->
    <string name="book_format_ebook">Sách điện tử</string>
    <!-- book format - used if a website indicates it's some sort of Audio (tape, cd, etc..) -->
    <string name="book_format_audiobook">Sách nói</string>
    <!--  book format - string used when a website gives exact dimensions of the book. -->
    <string name="book_format_dimensions">Kích thước</string>
    <!-- Color - content is full color. -->
    <string name="book_color_full_color">Có màu</string>
    <!-- Color - content is black and white / single color only. -->
    <string name="book_color_black_and_white">Đen &amp; trắng</string>
    <!-- uncolored, but with 1 or 2 support-colors.
         e.g. black and white, but additional red for emphasis -->
    <string name="book_color_support_color">Hai màu</string>
    <!-- endregion -->
    <!-- region ========== Names of builtin styles. -->
    <!-- builtin style name -->
    <string name="style_builtin_author_series">Tác giả, Bộ sách</string>
    <!-- builtin style name -->
    <string name="style_builtin_author_year">Tác giả, Năm</string>
    <!-- builtin style name -->
    <string name="style_builtin_bookshelf" translatable="false">@string/lbl_bookshelf</string>
    <string name="style_builtin_date_acquired" translatable="false">@string/lbl_date_acquired</string>
    <string name="style_builtin_date_added" translatable="false">@string/lbl_date_added</string>
    <string name="style_builtin_date_last_updated" translatable="false">@string/lbl_date_last_updated</string>
    <string name="style_builtin_date_published" translatable="false">@string/lbl_date_published</string>
    <string name="style_builtin_date_read" translatable="false">@string/lbl_date_read</string>
    <string name="style_builtin_1st_char_book_title" translatable="false">@string/lbl_group_1st_char_book_title</string>
    <string name="style_builtin_format" translatable="false">@string/lbl_format</string>
    <string name="style_builtin_genre" translatable="false">@string/lbl_genre</string>
    <string name="style_builtin_language" translatable="false">@string/lbl_language</string>
    <string name="style_builtin_lending" translatable="false">@string/lbl_lending</string>
    <string name="style_builtin_location" translatable="false">@string/lbl_location</string>
    <string name="style_builtin_rating" translatable="false">@string/lbl_rating</string>
    <string name="style_builtin_read_and_unread" translatable="false">@string/lbl_group_read_and_unread</string>
    <string name="style_builtin_series" translatable="false">@string/lbl_series</string>
    <!-- endregion -->
    <!-- region ========== Style terminology. -->
    <!-- Single Style -->
    <string name="lbl_style">Phong cách</string>
    <!-- Multiple Styles - Short label. -->
    <string name="lbl_styles">Đa phong cách</string>
    <!-- Multiple Styles - Long label. -->
    <string name="lbl_styles_long">Kiểu danh mục sách</string>
    <!-- Style type -->
    <string name="style_type_builtin">Tích hợp</string>
    <!-- Style type -->
    <string name="style_type_user_defined">Do người dùng xác định</string>
    <!-- endregion -->
    <!-- region ========== Booklist Group names. -->
    <!-- Booklist Group name -->
    <string name="lbl_group_read_and_unread">Đọc &amp; Chưa đọc</string>
    <!-- Booklist Group name -->
    <string name="lbl_group_1st_char_author_family_name">Ký tự đầu tiên của họ Tác giả</string>
    <!-- Booklist Group name -->
    <string name="lbl_group_1st_char_series_title">Ký tự đầu tiên của nhan đề Bộ sách</string>
    <!-- Booklist Group name -->
    <string name="lbl_group_1st_char_publisher_name">Ký tự đầu tiên của tên Nhà xuất bản</string>
    <!-- Booklist Group name -->
    <string name="lbl_group_1st_char_book_title">Ký tự đầu tiên của tên sách</string>
    <!-- endregion -->
    <!-- region ========== Defaults for bookshelf names. -->
    <!-- Name of virtual bookshelf which displays all books. -->
    <string name="bookshelf_all_books">Tất cả sách</string>
    <!-- Name of the 'Default' bookshelf, created when app first installed. User can rename. -->
    <string name="bookshelf_my_books">Sách của tôi</string>
    <!-- Predefined/proposed name for a bookshelf when synchronizing with
         a wishlist from some websites. -->
    <string name="bookshelf_my_wishlist">Danh sách muốn đọc</string>
    <!-- header for a screen where the user can map/assign local bookshelves to remote bookshelves. -->
    <string name="lbl_assign_bookshelves">Chỉ định kệ sách</string>
    <string name="lbl_strip_info_bookshelf_assigned_to_wishlist" translatable="false">@string/bookshelf_my_wishlist</string>
    <string name="lbl_strip_info_bookshelf_assigned_to_owned_books" translatable="false">@string/lbl_owned</string>
    <string name="lbl_strip_info_bookshelf_assigned_to_digital_books" translatable="false">@string/book_format_ebook</string>
    <!-- endregion -->
    <!-- region ========== Book editions values NEWTHINGS: add book edition: add label here. -->
    <!-- Book edition -->
    <string name="lbl_edition_first_edition">Ấn bản đầu tiên</string>
    <!-- Book edition -->
    <string name="lbl_edition_first_impression">Ấn tượng đầu tiên</string>
    <!-- Book edition -->
    <string name="lbl_edition_limited">Bị giới hạn</string>
    <string name="lbl_edition_signed" translatable="false">@string/lbl_signed</string>
    <!-- Book edition -->
    <string name="lbl_edition_slipcase">Hộp đựng</string>
    <!-- Book edition -->
    <string name="lbl_edition_book_club">Ấn bản câu lạc bộ sách</string>
    <!-- endregion -->
    <!-- region ========== Book / Dust cover condition values. -->
    <string name="lbl_condition_fine">Như mới</string>
    <string name="lbl_condition_very_good">Rất tốt</string>
    <string name="lbl_condition_good">Tốt</string>
    <string name="lbl_condition_fair">Có thể chấp nhận được</string>
    <string name="lbl_condition_reading_copy">Đọc bản sao</string>
    <string name="lbl_condition_dust_cover_missing_or_bad">Thiếu/Khá</string>
    <string name="lbl_condition_dust_cover_none">Không có</string>
    <!-- endregion -->
    <!-- region ========== Author types. -->
    <string name="lbl_author_type_writer">Người viết</string>
    <string name="lbl_author_type_translator">Người dịch</string>
    <string name="lbl_author_type_editor">Người biên tập</string>
    <string name="lbl_author_type_contributor">Người đóng góp</string>
    <string name="lbl_author_type_intro">Giới thiệu v.v.</string>
    <string name="lbl_author_type_narrator">Người kể chuyện</string>
    <!-- Interior art / illustrations -->
    <string name="lbl_author_type_artist">Minh họa</string>
    <string name="lbl_author_type_inking">Vẽ mực</string>
    <string name="lbl_author_type_colorist">Chỉnh màu</string>
    <!-- Cover art / Cover illustration -->
    <string name="lbl_author_type_cover_artist">Ảnh bìa</string>
    <string name="lbl_author_type_cover_inking">Bìa vẽ mực</string>
    <string name="lbl_author_type_cover_colorist">Chỉnh màu bìa</string>
    <!-- endregion -->
    <!-- region ========== Options - radio, checkbox, preferences or menus. -->
    <!-- Move covers from one storage device to another (e.g. internal to sdcard) -->
    <string name="option_moving_covers_from_x_to_y">Di chuyển tất cả bìa từ “%1$s” sang “%2$s”</string>
    <!-- If the storage volume has changed, offer the use these options: -->
    <!-- Option to use a particular storage device. (e.g. to store covers on) -->
    <string name="option_storage_select">Sử dụng “%1$s”</string>
    <!-- Option to manually edit the storage settings. -->
    <string name="option_storage_edit_settings">Chỉnh sửa thiết đặt</string>
    <!-- Option to simply swap the memory card with the correct one. -->
    <string name="option_storage_quit_and_reinsert_sdcard">Thoát và lắp lại thẻ SD chính xác</string>
    <!-- Booklist menu option -->
    <string name="option_sort_and_style_ellipsis">Sắp xếp &amp; Kiểu dáng…</string>
    <!-- Booklist menu option -->
    <string name="option_level_reset">Mở rộng cấp độ ưa thích</string>
    <!-- Booklist menu option -->
    <string name="option_level_expand">Mở rộng tất cả</string>
    <!-- Booklist menu option -->
    <string name="option_level_collapse">Thu gọn tất cả</string>
    <!-- Booklist menu option when running with book-details fragment in embedded mode. -->
    <string name="option_book_sync_list_with_details">Đồng bộ hóa/định vị danh sách</string>
    <!-- Book context/options menu option: set the current book as 'read' -->
    <string name="option_set_read">Đặt là đã đọc</string>
    <!-- Book context/options menu option: set the current book as 'unread' ('to read')-->
    <string name="option_set_unread">Đặt là chưa đọc</string>
    <!-- Book context/options menu option: lend out the current book. -->
    <string name="option_lend_out_book">Cho mượn…</string>
    <!-- Book context/options menu option: the current book was returned. -->
    <string name="option_lend_return_book">Sách cho mượn đã được trả lại</string>
    <!-- Booklist context menu -->
    <string name="option_goto_next_book_without_cover">Chuyển sang cuốn sách tiếp theo mà không cần bìa</string>
    <!-- booklist screen - context menu for Author/Series/... -->
    <string name="option_set_complete">Đặt “hoàn thành”</string>
    <!-- booklist screen - context menu for Author/Series/... -->
    <string name="option_set_incomplete">Đặt “chưa hoàn thành”</string>
    <!-- booklist screen - context menu for Author/Series/... -->
    <string name="option_author_details">Tất cả tác phẩm của tác giả này</string>
    <!-- Book context/options submenu - will contain links to external websites for the current book.  -->
    <string name="option_view_book_at">Xem trên…</string>
    <!-- submenu options for the "amazon" menu -->
    <string name="option_shop_books_in_series">Sách trong bộ này</string>
    <!-- submenu options for the "amazon" menu -->
    <string name="option_shop_books_by_author">Sách của tác giả này</string>
    <!-- submenu options for the "amazon" menu -->
    <string name="option_shop_books_by_author_in_series">Sách theo tác giả/bộ</string>
    <!-- "view all works of an author" menu option - show only Books -->
    <string name="option_author_works_book">Chỉ sách</string>
    <!-- "view all works of an author" menu option - show only TOC entries -->
    <string name="option_author_works_toc">Chỉ có tiêu đề Mục lục</string>
    <!-- [VERIFIED] Cover image context menu option -->
    <string name="action_crop">Cắt</string>
    <!-- [VERIFIED] from "platform_frameworks_base_strings.xml#replace"
        Context menu for a cover image submenu title -->
    <string name="option_cover_replace">Thay thế…</string>
    <!-- Cover image context menu option -->
    <string name="option_cover_replace_from_gallery">Từ Thư viện…</string>
    <!-- Cover image context menu option -->
    <string name="option_cover_replace_from_camera">Từ Máy ảnh…</string>
    <!-- Cover image context menu option -->
    <string name="option_cover_replace_from_alt_editions">Từ các ấn bản khác…</string>
    <!-- Context menu for a cover image submenu title -->
    <string name="option_cover_rotate">Xoay…</string>
    <!-- [VERIFIED] Cover image context menu option -->
    <string name="option_cover_rotate_automatic">Tự động</string>
    <!-- Cover image context menu option -->
    <string name="option_cover_rotate_cw">Theo chiều kim đồng hồ</string>
    <!-- Cover image context menu option -->
    <string name="option_cover_rotate_ccw">Ngược chiều kim đồng hồ</string>
    <!-- Cover image context menu option -->
    <string name="option_cover_rotate_180" translatable="false">180°</string>
    <string name="option_restore_cover">Khôi phục hình ảnh trước đó</string>
    <!-- Booklist FAB menu option; Start the barcode scanner and scan a single barcode/book. -->
    <string name="option_fab_add_book_by_barcode_scan">Quét mã vạch</string>
    <!-- Booklist FAB menu option; Start the barcode scanner and scan a batch of barcodes/books. -->
    <string name="option_fab_add_book_by_barcode_scan_batch">Quét mã vạch hàng loạt</string>
    <!-- Booklist FAB menu option -->
    <string name="option_fab_add_book_by_isbn">Tìm kiếm theo ISBN</string>
    <!-- Booklist FAB menu option -->
    <string name="option_fab_add_book_by_internet_search">Tìm kiếm theo nhan đề</string>
    <!-- Booklist FAB menu option -->
    <string name="option_fab_add_book_manually">Thêm thủ công</string>
    <!-- Booklist FAB menu option / screen title -->
    <string name="option_fab_add_book_by_external_id">Id sách trang web</string>
    <!-- [VERIFIED] -->
    <string name="option_select_all">Chọn tất cả</string>
    <!-- [VERIFIED] -->
    <string name="option_select_none">Bỏ chọn tất cả</string>
    <!-- Whether an action will apply to all bookshelves, or... -->
    <string name="lbl_all_bookshelves">Tất cả kệ sách</string>
    <!-- whether an action will only apply to the current bookshelf. -->
    <string name="btn_just_this_shelf">Chỉ kệ này</string>
    <string name="btn_show_list">Hiển thị danh sách</string>
    <!-- whether an action will apply only to the selected booklist (tree) node. -->
    <string name="option_apply_to_this_node_only">Chỉ nút này</string>
    <!-- whether an action will apply to all items related to the selected booklist (tree) node. -->
    <string name="option_apply_to_all_related_books">Tất cả sách liên quan</string>
    <string name="pt_scan_mode">Chế độ quét</string>
    <!-- [VERIFIED] -->
    <string name="option_barcode_scan_mode_manual">Hướng dẫn sử dụng</string>
    <string name="option_barcode_scan_mode_continuous">Quét liên tục</string>
    <!-- Whether to enforce strict ISBN numbers when searching etc...  -->
    <string name="option_isbn_strict">ISBN nghiêm ngặt</string>
    <!-- ISFDB specific - used in the "book edit / toc" menu -->
    <string name="option_isfdb_menu_populate_toc">Nhan đề phổ biến (chỉ ISFDB)</string>
    <!-- Whether a book can be updated without user-permission. -->
    <string name="option_auto_updates">Cho phép cập nhật tự động từ internet.</string>
    <!-- [VERIFIED] -->
    <string name="option_import">Nhập</string>
    <string name="option_backup_and_export" translatable="false">@string/title_backup_and_export</string>
    <string name="option_download_set_folder">Đặt thư mục tải xuống</string>
    <string name="option_download_folder">Thư mục tải xuống cục bộ</string>
    <string name="option_download_ebook_format">Tải xuống sách điện tử (%1$s)</string>
    <!-- Whether the menu/options for a particular 'Sync' site are enabled or hidden. -->
    <string name="option_enable_sync_options">Bật tùy chọn đồng bộ hóa</string>
    <!-- endregion -->
    <!-- region ========== Messages for actions that need confirming first. -->
    <string name="confirm_continue">Bạn có chắc chắn muốn tiếp tục không?</string>
    <string name="confirm_unsaved_edits">Bạn chưa lưu các thay đổi, nếu bạn thoát ngay bây giờ chúng sẽ bị mất.</string>
    <string name="confirm_delete_series">Xóa bộ “%1$s”?\n\nBản thân các cuốn sách sẽ không bị xóa.\n\nHãy cân nhắc chỉnh sửa bộ này và đổi tên bộ này thành tên của bộ khác để bảo toàn dữ liệu này.</string>
    <string name="confirm_delete_publisher">Xóa nhà xuất bản “%1$s”?\n\nBản thân sách sẽ không bị xóa.\n\nHãy xem xét chỉnh sửa nhà xuất bản và đổi tên nhà xuất bản thành tên của nhà xuất bản khác để bảo toàn dữ liệu này.</string>
    <string name="confirm_delete_bookshelf">Xóa kệ sách “%1$s”? Bản thân những cuốn sách sẽ không bị xóa. Chúng sẽ vẫn có mặt trên bất kỳ kệ nào khác hoặc trên kệ “%2$s”.</string>
    <string name="confirm_delete_toc_entry_everywhere">Thực sự xóa nhan đề “%1$s” của %2$s? Nó sẽ bị xóa khỏi tất cả các sách có liệt kê nó. Bản thân các cuốn sách sẽ không bị xóa.</string>
    <!-- Param 1: book title; Param 2: author name -->
    <string name="confirm_remove_toc_entry">Loại bỏ nhan đề “%1$s” của %2$s khỏi cuốn sách này?</string>
    <!-- param 1: work title
         param 2: author
         param 3: the text on the button for making a global change. e.g. "All books" -->
    <string name="confirm_scope_for_delete">Xóa nhan đề “%1$s” bởi %2$s\n\nBạn muốn áp dụng thay đổi này như thế nào?\nLưu ý: Không thể hoàn tác lựa chọn “%3$s”!</string>
    <!-- Param 1: book title; Param 2: author name -->
    <string name="confirm_delete_book">Thao tác này sẽ xóa hoàn toàn cuốn sách có nhan đề “%1$s” của %2$s.\n\nBạn có chắc chắn muốn tiếp tục không?</string>
    <!-- Param 1: style name -->
    <string name="confirm_delete_style">Xóa kiểu “%1$s”?</string>
    <!-- TODO: these 4 could do with a better/clearer message. We're proposing to move the books from nr 1 to nr 2 and delete nr 1. -->
    <string name="confirm_merge_bookshelves">Kệ sách bạn đang sửa đổi đã tồn tại. Bạn có muốn hợp nhất chúng không?</string>
    <string name="confirm_merge_authors">Tác giả bạn đang sửa đổi đã tồn tại. Bạn có muốn hợp nhất chúng không?</string>
    <string name="confirm_merge_series">Bộ truyện bạn đang sửa đổi đã tồn tại. Bạn có muốn hợp nhất chúng không?</string>
    <string name="confirm_merge_publishers">Nhà xuất bản bạn đang sửa đổi đã tồn tại. Bạn có muốn hợp nhất chúng không?</string>
    <string name="confirm_duplicate_book_message">Cuốn sách bạn đang cố gắng thêm đã tồn tại trong cơ sở dữ liệu, bạn có chắc chắn muốn thêm một bản khác không?</string>
    <string name="confirm_overwrite_cover">Thao tác này sẽ cập nhật các trường đã chọn như được hiển thị nhưng có thể tùy ý tải xuống hình ảnh cho TẤT CẢ sách.\n\nBạn có muốn ghi đè tất cả hình ảnh hiện có không? Cảnh báo, việc này có thể mất nhiều thời gian.</string>
    <!-- param 1: previous name; param 2: new name - each time as a single string.
         param 3: the text on the button for making a global change. e.g. "All books"
         param 4: the text on the button for making a local change. e.g. "This book only"
         param 5: the type of object we'll create a new one of if the user chooses "This book only"
       . -->
    <string name="confirm_scope_for_change">Bạn đã thay đổi:\n “%1$s”\n thành\n “%2$s”\n\nBạn muốn áp dụng thay đổi này như thế nào?\nLưu ý: Lựa chọn “%3$s” sẽ được áp dụng ngay lập tức. Nếu bạn chọn “%4$s”, thì %5$s mới sẽ được tạo.</string>
    <!-- offer to send the exported file as an email attachment -->
    <string name="confirm_email_file">Bạn có muốn gửi tệp này qua email không?</string>
    <!-- Propose to make a test connection to a website; e.g. using user credentials. -->
    <string name="confirm_test_connection">Nên kiểm tra kết nối này để tránh các vấn đề sau này.</string>
    <!-- Param 1: author name -->
    <string name="confirm_create_real_author">“%1$s” chưa tồn tại. Chúng có nên được tạo ra không?</string>
    <!-- Show when the user searches for books which have no cover (with the intention to add one) -->
    <string name="confirm_no_missing_covers_search_from_top">Tất cả sách ở dưới hàng này đều có bìa. Tìm kiếm lại từ đầu?</string>
    <!-- Displayed when the user changes their sorting preference.
         When doing this, the sorting information in the database needs to be rebuild. -->
    <string name="confirm_rebuild_orderby_columns">Điều này sẽ xây dựng lại dữ liệu sắp xếp khi ứng dụng được khởi động lại. Bạn có chắc chắn muốn tiếp tục không?</string>
    <string name="confirm_rebuild_fts">Điều này sẽ xây dựng lại dữ liệu chỉ mục tìm kiếm khi ứng dụng được khởi động lại. Bạn có chắc chắn muốn tiếp tục không?</string>
    <string name="confirm_rebuild_index">Điều này sẽ xây dựng lại các chỉ mục khi ứng dụng được khởi động lại. Bạn có chắc chắn muốn tiếp tục không?</string>
    <!-- Param 1: website name -->
    <string name="confirm_registration_required">Tính năng này yêu cầu đăng ký với %1$s. Bạn có muốn xem thêm thông tin không?</string>
    <!-- Param 1: website name -->
    <string name="confirm_registration_benefits">Tính năng này được hưởng lợi từ việc đăng ký với %1$s. Bạn có muốn xem thêm thông tin hay tắt thông báo này không?\n Bạn có thể tìm thấy thông tin này sau này trong phần “%2$s” trong thiết đặt.</string>
    <!-- endregion -->
    <!-- region ========== Button (action) texts, must be short. -->
    <!-- [VERIFIED] -->
    <string name="action_add">Thêm</string>
    <string name="action_add_with_details">Thêm với chi tiết</string>
    <!-- [VERIFIED] -->
    <string name="action_edit">Chỉnh sửa</string>
    <!-- [VERIFIED] -->
    <string name="action_edit_ellipsis">Chỉnh sửa…</string>
    <string name="action_edit_defaults">Chỉnh sửa thiết đặt mặc định</string>
    <!-- [VERIFIED] -->
    <string name="action_delete">Xóa</string>
    <!-- [VERIFIED] -->
    <string name="action_save">Lưu</string>
    <!-- [VERIFIED] -->
    <string name="action_discard">Loại bỏ</string>
    <!-- [VERIFIED] -->
    <string name="action_help">Trợ giúp</string>
    <!-- [VERIFIED] -->
    <string name="action_retry">Thử lại</string>
    <!-- [VERIFIED] -->
    <string name="X_action_try_again">Thử lại</string>
    <!-- [VERIFIED] -->
    <string name="action_not_now">Để sau</string>
    <!-- [VERIFIED] e.g. clearing a form. -->
    <string name="action_clear">Xóa</string>
    <!-- [VERIFIED] -->
    <string name="action_show_all">Hiển thị tất cả</string>
    <!-- [VERIFIED] -->
    <string name="action_select">Chọn</string>
    <!-- [VERIFIED] -->
    <string name="action_skip">Bỏ qua</string>
    <!-- [VERIFIED] -->
    <string name="action_report">Báo cáo</string>
    <!-- [VERIFIED] -->
    <string name="X_action_reset">Đặt lại</string>
    <!-- [VERIFIED] -->
    <string name="action_reset_to_default">Đặt lại về mặc định</string>
    <!-- [VERIFIED] -->
    <string name="X_action_clear_credentials">Xóa thông tin xác thực</string>
    <!-- [VERIFIED] -->
    <string name="action_learn_more">Tìm hiểu thêm</string>
    <!-- [VERIFIED] -->
    <string name="action_email">Email</string>
    <!-- [VERIFIED] -->
    <string name="X_action_go">Đến</string>
    <!-- [VERIFIED] -->
    <string name="action_search">Tìm kiếm</string>
    <!-- [VERIFIED] -->
    <string name="X_action_send">Gửi</string>
    <!-- [VERIFIED] -->
    <string name="X_action_next">Tiếp theo</string>
    <!-- [VERIFIED] -->
    <string name="X_action_previous">Trước</string>
    <!-- [VERIFIED] -->
    <string name="action_done">Xong</string>
    <!-- [VERIFIED] -->
    <string name="action_undo">Hoàn tác</string>
    <!-- [VERIFIED] button: see more items -->
    <string name="action_more_ellipsis">Thêm…</string>
    <!-- button: see less items -->
    <string name="action_less_ellipsis">Ít hơn…</string>
    <!-- [VERIFIED] -->
    <string name="X_action_move">Chuyển</string>
    <!-- [VERIFIED] -->
    <string name="X_action_execute">Thực hiện</string>
    <!-- [VERIFIED] -->
    <string name="action_create">Tạo</string>
    <!-- merging two objects (e.g. two Bookshelves; two Author names... -->
    <string name="action_merge">Hợp nhất</string>
    <!-- Duplication or Clone. Not the same as 'copy'. -->
    <string name="action_duplicate">Nhân đôi</string>
    <!-- [VERIFIED] -->
    <string name="action_show_options">Tùy chọn</string>
    <string name="action_clear_queue">Xóa hàng đợi</string>
    <string name="action_stop_scanning">Dừng quét</string>
    <!-- The user wants to permanently hide a particular message/alert/... -->
    <string name="action_disable_message">Tắt tin nhắn</string>
    <!-- [VERIFIED] -->
    <string name="action_import">Nhập</string>
    <!-- [VERIFIED] -->
    <string name="action_export">Xuất</string>
    <string name="action_synchronize">Đồng bộ hóa</string>
    <!-- Small screens. Ideally 3-5 characters long. -->
    <string name="action_show_toc" translatable="false">@string/lbl_table_of_content_short</string>
    <!-- Large screens; max 25 chars -->
    <string name="action_show_toc_long">Hiển thị mục lục</string>
    <!-- endregion -->
    <!-- region ========== Toolbar, Activity and Dialog titles. -->
    <!-- Toolbar/Screen title. -->
    <string name="lbl_search_isbn">Tìm kiếm ISBN</string>
    <!-- Toolbar/Screen title. -->
    <string name="lbl_add_book">Thêm sách</string>
    <!-- Toolbar/Screen title. -->
    <string name="lbl_edit_style">Chỉnh sửa kiểu</string>
    <!-- Toolbar/Screen title. -->
    <string name="lbl_clone_style">Kiểu nhân bản</string>
    <!-- Toolbar/Screen title. -->
    <string name="lbl_search_for_books">Tìm kiếm Sách</string>
    <!-- Dialog title. -->
    <string name="lbl_scope_of_change">Phạm vi thay đổi</string>
    <!-- Dialog title. -->
    <string name="lbl_duplicate_book">Sao chép cuốn sách này</string>
    <!-- Dialog title. -->
    <string name="lbl_details_have_changed">Chi tiết đã thay đổi</string>
    <!-- Dialog title. -->
    <string name="lbl_test_connection">Kiểm tra kết nối</string>
    <!-- [VERIFIED] Dialog title. -->
    <string name="lbl_import">Nhập</string>
    <!-- Dialog title. -->
    <string name="lbl_import_books">Nhập sách</string>
    <!-- [VERIFIED] Progress Dialog title. -->
    <string name="lbl_importing">Đang nhập…</string>
    <!-- Dialog title. -->
    <string name="lbl_backup">Sao lưu</string>
    <!-- [VERIFIED] Dialog title -->
    <string name="lbl_storage_settings">Lưu trữ</string>
    <!-- [VERIFIED] - Dialog title when moving data to external storage [CHAR LIMIT=32] -->
    <string name="lbl_moving_data">Di chuyển dữ liệu</string>
    <!-- [VERIFIED] Dialog title - Calibre specific.-->
    <string name="lbl_calibre_content_server">Máy chủ nội dung Calibre</string>
    <!-- [VERIFIED] Title of intent resolver dialog when selecting a viewer application to run. -->
    <string name="whichViewApplication">Mở bằng</string>
    <!-- [VERIFIED] Title of intent resolver dialog when selecting an editor application to run. -->
    <string name="whichEditApplication">Chỉnh sửa bằng</string>
    <!-- [VERIFIED] Title of intent resolver dialog when selecting an application to run to
     send content to a specific recipient. -->
    <string name="X_whichSendToApplication">Gửi bằng</string>
    <!-- [VERIFIED] Title of intent resolver dialog when capturing an image. -->
    <string name="X_whichImageCaptureApplication">Chụp ảnh bằng</string>
    <!-- [VERIFIED] Title of intent resolver dialog when selecting a sharing application to run. -->
    <string name="whichSendApplication">Chia sẻ</string>
    <!-- endregion -->
    <!-- region ========== Field labels. -->
    <!-- Single Author -->
    <string name="lbl_author">Tác giả</string>
    <!-- Multiple Authors. -->
    <string name="lbl_authors">Tác giả</string>
    <!-- Author. -->
    <string name="lbl_family_name">Họ</string>
    <!-- Author. -->
    <string name="lbl_given_names">Tên riêng</string>
    <!-- Author types -->
    <string name="lbl_author_type">Loại tác giả</string>
    <!-- Author. Whether the user considers his collection of this Author to be complete. -->
    <string name="lbl_author_is_complete" translatable="false">@string/lbl_is_complete</string>
    <!-- Heading above an edit field. -->
    <string name="lbl_author_is_a_pen_name_of">Đây là bút danh của:</string>
    <!-- Label -->
    <string name="lbl_author_pseudonym">Bút danh tác giả</string>
    <!-- Abbreviated "pseudonym for [author]".
         Used to display "Author-pen-name (pseudonym for real-name)"
    -->
    <string name="lbl_author_pseudonym_of_X">tái bút. %1$s</string>
    <!-- A single Series. -->
    <string name="lbl_series">Bộ sách</string>
    <!-- Multiple Series. -->
    <string name="lbl_series_multiple">Bộ sách</string>
    <!-- The book's number in a series. Either a symbol (e.g. '#') or a very short label (e.g. 'Nr') -->
    <string name="lbl_series_num">#</string>
    <!-- Series. Whether the user considers his collection of this Series to be complete. -->
    <string name="lbl_series_is_complete" translatable="false">@string/lbl_is_complete</string>
    <!-- A single Publisher. -->
    <string name="lbl_publisher">Nhà xuất bản</string>
    <!-- Multiple Publishers. -->
    <string name="lbl_publishers">Nhà xuất bản</string>
    <!-- A single Bookshelf. -->
    <string name="lbl_bookshelf">Kệ sách</string>
    <!-- Multiple Bookshelves. -->
    <string name="lbl_bookshelves">Kệ sách</string>
    <!-- A single Book. -->
    <string name="lbl_book">Sách</string>
    <!-- Multiple Book. -->
    <string name="lbl_books">Sách</string>
    <string name="lbl_book_type">Loại sách</string>
    <string name="lbl_book_type_book" translatable="false">@string/lbl_book</string>
    <string name="lbl_book_type_anthology">Tuyển tập</string>
    <string name="lbl_book_type_collection">Bộ sưu tập</string>
    <!-- Single book cover - Short label. -->
    <string name="lbl_cover_front">Bìa</string>
    <!-- Single book back/second cover. -->
    <string name="lbl_cover_back">Bìa sau</string>
    <!-- Multiple book covers. Short label. -->
    <string name="lbl_covers">Bìa</string>
    <!-- Multiple book covers. Long label. -->
    <string name="lbl_covers_long">Ảnh bìa</string>
    <!-- number of pages; this is a field-label. -->
    <string name="lbl_pages">Trang</string>
    <!-- number of pages; this is formatted text. -->
    <string name="info_x_pages" tools:ignore="PluralsCandidate">%1$d trang</string>
    <!-- [VERIFIED] -->
    <string name="lbl_country">Quốc gia</string>
    <!-- Label for a booklist group -->
    <string name="lbl_group">Nhóm</string>
    <!-- Label for the currency used for prices. -->
    <string name="lbl_currency">Tiền tệ</string>
    <!-- Official price for a book -->
    <string name="lbl_price_listed">Giá niêm yết</string>
    <!-- What the user paid when they bought it. -->
    <string name="lbl_price_paid">Giá phải trả</string>
    <!-- hwo good is this book in your opinion -->
    <string name="lbl_rating">Xếp hạng</string>
    <!-- the book format -->
    <string name="lbl_format">Định dạng</string>
    <!-- If it's an eBook, the file format (e.g. pdf, epub, ...) -->
    <string name="lbl_ebook_file_type">Loại tệp sách điện tử</string>
    <!-- [VERIFIED] -->
    <string name="lbl_color">Màu</string>
    <!-- [VERIFIED] -->
    <string name="lbl_language">Ngôn ngữ</string>
    <!-- Label for the genre of the book (e.g. Romance, Crime, etc..) -->
    <string name="lbl_genre">Thể loại</string>
    <!-- is this book signed by the author? -->
    <string name="lbl_signed">Đã ký</string>
    <!-- Single book/series/story title. Short label. -->
    <string name="lbl_title">Nhan đề</string>
    <!-- Multiple book/series/story titles. Short label. -->
    <string name="lbl_titles">Nhan đề</string>
    <!-- Field label: the original title of a translated book; Short version of the label "lbl_original_title_long" -->
    <string name="lbl_original_title">Nhan đề gốc</string>
    <!-- Field label: the original title of a translated book; Long version of the label "lbl_original_title_long".-->
    <string name="lbl_original_title_long">Nhan đề gốc nếu cuốn sách này là bản dịch</string>
    <string name="lbl_barcode">Mã vạch</string>
    <!-- [VERIFIED] Label for the description which the app fetches from internet sites -->
    <string name="lbl_description">Mô tả</string>
    <!-- Label for the notes a user can make on their own copy of a book. -->
    <string name="lbl_personal_notes">Ghi chú cá nhân</string>
    <!-- [VERIFIED] short label for the Location (where is the book?) field -->
    <string name="lbl_location">Vị trí</string>
    <!-- long label for the Location  (where is the book?) field -->
    <string name="lbl_location_long">Vị trí của cuốn sách</string>
    <!-- Header for a screen section which groups all publication data. -->
    <string name="lbl_publication">Xuất bản</string>
    <!-- Label for the number of books printed of this edition. -->
    <string name="lbl_print_run">Số bản in</string>
    <!-- Label for the Book edition -->
    <string name="lbl_edition">Phiên bản</string>
    <!-- Whether the user considers his collection of this [Author, Series, ...] to be complete. -->
    <string name="lbl_is_complete">Đã hoàn tất</string>
    <!-- Label for the Book / Dust cover condition -->
    <string name="lbl_condition">Điều kiện</string>
    <string name="lbl_dust_cover">Bìa ngoài</string>
    <!-- a one line label, with the name of the person appended. Shown as a banner on the screen. -->
    <string name="lbl_lend_out_to_name">Cho %1$s mượn</string>
    <!-- endregion -->
    <!-- region ========== All date related labels. -->
    <!-- [VERIFIED] Universal date strings -->
    <string name="lbl_year">Năm</string>
    <string name="lbl_month">Tháng</string>
    <!-- [VERIFIED] -->
    <string name="lbl_day">Ngày</string>
    <!-- The date a book was added to the database. -->
    <string name="lbl_date_added">Ngày thêm</string>
    <string name="lbl_date_added_year">Năm Thêm</string>
    <string name="lbl_date_added_month">Tháng Thêm</string>
    <string name="lbl_date_added_day">Ngày thêm</string>
    <!-- The date a book was read -->
    <string name="lbl_date_read">Ngày đọc</string>
    <string name="lbl_date_read_year">Năm đọc</string>
    <string name="lbl_date_read_month">Tháng đọc</string>
    <string name="lbl_date_read_day">Ngày đọc</string>
    <string name="lbl_read_start">Ngày bắt đầu đọc</string>
    <string name="lbl_read_end">Ngày đọc xong</string>
    <!-- The date the book was last updated. -->
    <string name="lbl_date_last_updated">Ngày cập nhật lần cuối</string>
    <string name="lbl_date_last_updated_year">Năm cập nhật</string>
    <string name="lbl_date_last_updated_month">Tháng cập nhật</string>
    <string name="lbl_date_last_updated_day">Ngày cập nhật</string>
    <!-- The date a user acquired the book. -->
    <string name="lbl_date_acquired">Ngày mua</string>
    <string name="lbl_date_acquired_year">Năm mua</string>
    <string name="lbl_date_acquired_month">Tháng mua</string>
    <string name="lbl_date_acquired_day">Ngày mua</string>
    <!-- Publication Date for the book. -->
    <string name="lbl_date_published">Ngày xuất bản</string>
    <string name="lbl_date_published_year">Năm xuất bản</string>
    <string name="lbl_date_published_month">Tháng xuất bản</string>
    <!-- First Publication Date for the CONTENT of the book. (e.g. magazine pub... etc... -->
    <string name="lbl_date_first_publication">Xuất bản lần đầu</string>
    <string name="lbl_date_first_publication_year">Năm xuất bản lần đầu</string>
    <string name="lbl_date_first_publication_month">Tháng xuất bản lần đầu</string>
    <!-- endregion -->
    <!-- region ========== Backup, Export and Import. -->
    <!-- Dialog /screen / Navigation panel menu option -->
    <string name="title_backup_and_export">Sao lưu &amp; Xuất</string>
    <!-- Dialog export all options. -->
    <string name="lbl_export_options">Chọn những gì sẽ được xuất.</string>
    <string name="lbl_export_books_option_all">Tất cả sách</string>
    <string name="lbl_export_books_option_since_last_full_backup">Sách mới và đã cập nhật</string>
    <!-- Explanatory note 'lbl_export_books_option_since_last_full_backup' -->
    <string name="info_export_books_option_since_last_full_backup">Sách được thêm hoặc cập nhật kể từ lần sao lưu đầy đủ gần đây nhất.</string>
    <!-- Label for the dropdown menu where the user selects the format of the export file/archive. -->
    <string name="lbl_archive_format">Định dạng</string>
    <!-- Text in a dropdown menu. Must be fairly short. -->
    <string name="option_archive_type_backup_zip">Sao lưu (.zip)</string>
    <string name="option_archive_type_csv">Sách (.csv)</string>
    <string name="option_archive_type_json">Xuất JSON (.json)</string>
    <string name="option_archive_type_db">Tệp cơ sở dữ liệu (.db)</string>
    <!-- Explanatory note for 'lbl_archive_type_backup_zip' -->
    <string name="option_info_lbl_archive_type_backup">Sao lưu / Khôi phục toàn bộ kho lưu trữ</string>
    <!-- Explanatory note for 'lbl_archive_type_csv' -->
    <string name="option_info_archive_type_csv">Xuất sách sang tệp CSV</string>
    <!-- Explanatory note for 'lbl_archive_type_json' -->
    <string name="option_info_archive_format_json">Tất cả dữ liệu ở định dạng JSON.</string>
    <!-- Explanatory note for 'lbl_archive_type_db' -->
    <string name="option_info_archive_format_db">Cơ sở dữ liệu SQLite.</string>
    <!-- Explanatory note for 'lbl_archive_type_db' -->
    <string name="option_info_lbl_archive_is_export_only">Điều này chỉ dành cho việc xuất dữ liệu; việc nhập không được hỗ trợ.</string>
    <!-- progress final message - all data was exported. -->
    <string name="info_backup_successful">Sao lưu thành công</string>
    <string name="info_export_successful">Xuất thành công</string>
    <!-- progress final message - displayed when a Backup is done: 1: file size; 2: filename.  -->
    <string name="info_export_report">Tệp %1$s có tên “%2$s” đã được tạo trong thư mục đã chọn và bạn nên sao chép thủ công tệp đó sang nơi khác để bảo vệ dữ liệu trong trường hợp thiết bị của bạn bị hỏng, bị mất hoặc bị đánh cắp.</string>
    <string name="info_backup_email_subject" translatable="false">@string/lbl_backup</string>
    <!-- Dialog import all options. -->
    <string name="lbl_import_options">Chọn những gì sẽ được nhập.</string>
    <!-- Radio button text -->
    <string name="option_import_books_option_new_only">Chỉ sách mới</string>
    <!-- Info text for "option_import_books_option_new_only" -->
    <string name="option_info_import_books_option_new_only">Chỉ nhập sách mới. Mọi cập nhật cho sách hiện có sẽ bị bỏ qua.</string>
    <!-- Radio button text -->
    <string name="option_import_books_option_new_and_updated">Sách mới và đã cập nhật</string>
    <!-- Info text for "option_import_books_option_new_and_updated" -->
    <string name="option_info_import_books_option_new_and_updated">Nhập sách mới và đồng bộ hóa sách hiện có dựa trên ngày sửa đổi gần đây nhất của chúng.</string>
    <!-- Text above an EditText which has a label of "Since" and contains a date.
         Hence this string can/should be read as "Only import books modified since this date"
         Translated strings are usually longer... add one or more '\n' as needed.
      . -->
    <string name="option_header_import_books_option_new_and_updated_cutoff_date">Chỉ nhập sách đã sửa đổi kể từ</string>
    <string name="lbl_sync_date">Kể từ</string>
    <!-- Radio button text -->
    <string name="option_import_books_option_all">Tất cả sách</string>
    <!-- Info text for "option_import_books_option_all" -->
    <string name="option_info_import_books_option_all">Nhập sách mới và ghi đè sách hiện có. Sử dụng cái này để khôi phục bản sao lưu.</string>
    <!-- Option on the import screen to synchronize/mirror imported 'deleted-books' records by deleting the actual books.
         Also used on the Maintenance screen for the same action. -->
    <string name="option_sync_deleted_book_records">Đồng bộ hóa sách đã xóa</string>
    <!-- Info text for "option_sync_deleted_book_records" -->
    <string name="option_info_delete_removed_books">Sách đã xóa trên thiết bị kia cũng sẽ bị xóa trên thiết bị này.</string>
    <!-- [VERIFIED] progress final message - all data was imported. -->
    <string name="info_import_complete">Nhập hoàn tất</string>
    <!-- progress final message - some data was imported. The user probably canceled before we finished. -->
    <string name="info_import_partially_complete">Đã nhập một phần</string>
    <string name="info_books_deleted">Sách đã xóa: %1$d</string>
    <!-- endregion -->
    <!-- region ========== Global settings. -->
    <!-- [VERIFIED] -->
    <string name="lbl_defaults">Mặc định</string>
    <!-- Generic place holder text for preference fields which are NOT SET.
         The actual text is different from hint_empty_field in Translations.
         [VERIFIED] Copied from androidx.preferences# not_set; WITHOUT brackets-->
    <string name="preference_not_set">Chưa đặt</string>
    <!-- Preference Category -->
    <string name="pc_ui">Giao diện người dùng</string>
    <!-- Preference Category -->
    <string name="pc_search" translatable="false">@android:string/search_go</string>
    <!-- Preference Category -->
    <string name="pc_formatting">Định dạng</string>
    <!-- Preference Category -->
    <string name="pc_edit" translatable="false">@string/action_edit</string>
    <!-- Preference Category -->
    <string name="pc_lists">Danh sách</string>
    <!-- [VERIFIED] - Preference Category -->
    <string name="pc_advanced_options">Nâng cao</string>
    <!-- Preference Category -->
    <string name="pc_image_cache">Bộ đệm hình ảnh</string>
    <!-- [VERIFIED] Preference Category -->
    <string name="pc_camera">Máy ảnh</string>
    <!-- Preference option title: search websites ordering -->
    <string name="pt_website_search_order_and_enable">Ưu tiên, bật &amp; tắt</string>
    <string name="pt_covers" translatable="false">@string/lbl_covers_long</string>
    <!-- Preference Category -->
    <string name="pt_barcode_scanner">Máy quét mã vạch</string>
    <string name="pt_calibre_content_server" translatable="false">@string/lbl_calibre_content_server</string>
    <!-- Preference Category: the volume/sd-card where the covers will be stored.  -->
    <string name="pt_storage_volume">Dung lượng lưu trữ</string>
    <!-- Preference Category -->
    <string name="pt_maintenance">Bảo trì</string>
    <!-- Preference Category -->
    <string name="pt_field_visibility">Trường thấy được</string>
    <!-- Preference summary: screen where the user can select/deselect fields to be shown; e.g. user might want to hide fields they don't use. -->
    <string name="ps_manage_fields">Các trường đã chọn sẽ thấy được trong màn hình thêm/chỉnh sửa sách. Các trường không được chọn sẽ bị ẩn.</string>
    <!-- SwitchPreference title: How to display titles -->
    <string name="pt_show_title_reordered">Hiển thị nhan đề dưới dạng…</string>
    <!-- SwitchPreference title: How to sort titles. -->
    <string name="pt_sort_title_reordered">Sắp xếp nhan đề theo</string>
    <!--
         These are the Locale specific title prefixes (grammar: 'article') that will be moved to
         the end of a title, if automatic reformatting of titles is enabled by the user.

         This is case-sensitive, so each locale can decide if it's appropriate to for example
         move a word only if it starts with an uppercase, but not for the same word starting
         with a lowercase character.

         If this is not applicable to a language, then this string MUST be set to a
         single vertical bar character: "|"

         More info on languages and their article usage can be found at
         https://en.wikipedia.org/wiki/Article_(grammar)#Tables
         FIXME: check with translator
    -->
    <string name="pv_reformat_titles_prefixes">một|Một|một|Một|the|The</string>
    <!--
        TRANSLATORS: FIRST READ the information for the string "pv_reformat_titles_prefixes".

         Example of how a title is displayed, i.e. exactly as printed on the book.
         For languages which do not use articles, use the following text.
         Use the book title as given IN ENGLISH.
         ==> "Only applicable to languages that use articles. English example: \"The Lord of The Rings\""

         FIXME: check with translator
         -->
    <string name="ps_show_titles_reordered_off">Hiển thị như đã cho,\ne.g. “Chúa tể của những chiếc nhẫn”</string>
    <!--
        TRANSLATORS: FIRST READ the information for the string "pv_reformat_titles_prefixes".

         Example of how a reordered title is displayed.
         For languages which do not use articles, use the text.
         Use the book title as given IN ENGLISH.
         ==> "Only applicable to languages that use articles. English example: \"Lord of The Rings, The\""

         FIXME: check with translator
         -->
    <string name="ps_show_titles_reordered_on">Chuyển bài viết hàng đầu xuống cuối,\ne.g. “Chúa tể của những chiếc nhẫn, The”</string>
    <!-- SwitchPreference title: allow mobile network usage or limit to use wifi/ethernet only. -->
    <string name="pt_allow_metered_network_data">Cho phép sử dụng dữ liệu di động</string>
    <!-- SwitchPreference - Some web sites expose their website book id.
         Allow the user to lookup books using such an ID, and manually modify them. -->
    <string name="pt_allow_editing_external_id">Cho phép chỉnh sửa id sách trang web</string>
    <!-- SwitchPreference title: Enable or disable all lending functionality. -->
    <string name="pt_lending_enabled" translatable="false">@string/lbl_lending</string>
    <!-- SwitchPreference title: beep when the barcode scanner found a valid code -->
    <string name="pt_scanning_beep_on_barcode_found">Bíp khi tìm thấy mã vạch</string>
    <!-- SwitchPreference title -->
    <string name="pt_scanning_beep_on_valid">Bíp nếu ISBN được quét hợp lệ</string>
    <!-- SwitchPreference title -->
    <string name="pt_scanning_beep_on_invalid">Bíp nếu ISBN được quét không hợp lệ</string>
    <!-- SwitchPreference title: support undoing an edit or replacement of a cover image. -->
    <string name="pt_cover_undo_enabled">Hoàn tác các thao tác trên bìa sách</string>
    <string name="ps_cover_undo_disabled">Không thể hoàn tác việc chỉnh sửa/thay thế bìa (sử dụng ít bộ nhớ hơn)</string>
    <string name="ps_cover_undo_enabled">Việc chỉnh sửa/thay thế bìa có thể được hoàn tác (sử dụng nhiều bộ nhớ hơn)</string>
    <!-- SwitchPreference title: Thumbnails are cached in a database to avoid resizing all the time -->
    <string name="pt_thumbnails_cache_resized">Hình ảnh đã thay đổi kích thước được lưu trữ</string>
    <string name="pe_thumbnails_cache_resized_each_time">Thay đổi kích thước hình ảnh mỗi khi cần thiết (sử dụng ít bộ nhớ hơn, cuộn sẽ chậm hơn)</string>
    <string name="pe_thumbnails_cache_resized_stored">Hình ảnh đã được thay đổi kích thước trong bộ nhớ đệm (cuộn sẽ nhanh hơn, sử dụng nhiều bộ nhớ hơn)</string>
    <!-- SwitchPreference title -->
    <string name="pt_search_reformat_format">Chuẩn hóa tên “định dạng sách”</string>
    <!-- SwitchPreference title -->
    <string name="pt_search_reformat_color">Chuẩn hóa tên “màu sách”</string>
    <!-- SwitchPreference title: some search engines can add the publisher to the search terms.
         This is not always desirable, as they use "AND" to combine the terms.
         So by default this is switched off. -->
    <string name="pt_search_uses_publisher">Tìm kiếm sử dụng nhà xuất bản</string>
    <!-- SwitchPreference title: when an ISBN-13 number is entered for searching,
         this option forces (if possible) the search to convert it to an ISBN-10
         for the actual search. The data itself will keep using what the user entered.
 . -->
    <string name="pt_search_prefer_isbn10">Sử dụng ISBN-10 khi có thể</string>
    <!-- SwitchPreference title: search engines can collect Series information from the toc.
         This is not always desirable, and by default switched off. -->
    <string name="pt_collect_series_info_from_toc">Thu thập thông tin Bộ sách từ bảng nội dung</string>
    <string name="pt_search_resolve_authors_bedetheque">Giải quyết bút danh tác giả bằng cách sử dụng trang web Bedetheque</string>
    <string name="pt_bedetheque_search_resolve_formats">Giữ nguyên cách đặt tên theo định dạng Bedetheque (tiếng Pháp)</string>
    <!-- MultiSelectListPreference title -->
    <string name="pt_primary_author_type">Loại tác giả chính</string>
    <!-- [VERIFIED] ListPreference title: "UI Language" -->
    <string name="pt_ui_language">Ngôn ngữ</string>
    <!-- [VERIFIED] ListPreference title: UI Language; option 1 in the list -->
    <string name="pt_ui_system_locale">Ngôn ngữ hệ thống</string>
    <!-- ListPreference title: UI Theme -->
    <string name="pt_ui_theme">Chủ đề giao diện</string>
    <!-- ListPreference value: UI Theme -->
    <string name="pe_ui_theme_day_night">Ngày / Đêm</string>
    <!-- ListPreference value: UI Theme -->
    <string name="pe_ui_theme_dark">Tối</string>
    <!-- ListPreference value: UI Theme -->
    <string name="pe_ui_theme_light">Sáng</string>
    <!-- ListPreference title: option title -->
    <string name="pt_edit_book_isbn_checks">Kiểm tra tính hợp lệ của ISBN</string>
    <!-- ListPreference title: Booklist startup-state preferences -->
    <string name="pt_bob_list_rebuild_state">Trạng thái khởi động danh mục sách</string>
    <!-- ListPreference value: Booklist tree-view expansion -->
    <string name="pe_bob_list_rebuild_state_preferred">Sử dụng phần mở rộng ưa thích</string>
    <!-- ListPreference value: Booklist tree-view expansion -->
    <string name="pe_bob_list_rebuild_state_preserve">Giữ nguyên trạng thái hiện tại</string>
    <!-- ListPreference value: Booklist tree-view expansion -->
    <string name="pe_bob_list_rebuild_state_expanded">Luôn bắt đầu mở rộng</string>
    <!-- ListPreference value: Booklist tree-view expansion -->
    <string name="pe_bob_list_rebuild_state_collapsed">Luôn bắt đầu thu gọn</string>
    <!-- ListPreference title: context menu on a row in the booklist. -->
    <string name="pt_bob_row_menu">Menu ngữ cảnh hàng</string>
    <!-- ListPreference value: context menu on a row in the booklist. -->
    <string name="pe_bob_row_menu_button">Luôn hiển thị một nút.</string>
    <!-- ListPreference value: context menu on a row in the booklist. -->
    <string name="pe_bob_row_menu_button_when_space">Hiển thị một nút nếu có khoảng trống, nếu không thì hãy nhấn lâu.</string>
    <!-- ListPreference value: context menu on a row in the booklist. -->
    <string name="pe_bob_row_menu_long_click">Luôn sử dụng nhấn lâu.</string>
    <!-- ListPreference title: the popup bubble displayed while scrolling through a booklist. -->
    <string name="pt_fast_scroller_overlay">Bong bóng văn bản trong khi cuộn.</string>
    <!-- ListPreference value: Type of Text bubble on the booklist scroller -->
    <string name="pe_fast_scroller_overlay_none" translatable="false">@string/none</string>
    <!-- ListPreference value: Type of Text bubble on the booklist scroller -->
    <string name="pe_fast_scroller_overlay_static">Tĩnh</string>
    <!-- ListPreference value: Type of Text bubble on the booklist scroller -->
    <string name="pe_fast_scroller_overlay_dynamic">Động</string>
    <!-- ListPreference title: Degrees by which to rotate camera pictures automatically -->
    <string name="pt_thumbnails_rotate_auto">Xoay ảnh</string>
    <!-- ListPreference title: the user can choose which action to take after taking a picture -->
    <string name="camera_next_action">Hành động sau khi chụp ảnh</string>
    <!-- ListPreference title: shows a list of cameras of the device by lens-facing -->
<<<<<<< HEAD
    <string name="pt_camera_lens_facing"
            translatable="false">@string/pc_camera</string>
    <!-- [VERIFIED] ListPreference value FIXME: check front/back camera for ALL languages-->
=======
    <string name="pt_camera_lens_facing" translatable="false">@string/pc_camera</string>
    <!-- [VERIFIED] ListPreference value -->
>>>>>>> 57b53218
    <string name="pe_camera_front">Camera trước</string>
    <!-- ListPreference value -->
    <string name="pe_camera_back">Camera sau</string>
    <!-- [VERIFIED] ListPreference value -->
    <string name="pe_camera_other">Khác</string>
    <!-- Preference option title -->
    <string name="pt_search_show_shopping_options">Hiển thị menu mua sắm</string>
    <!-- endregion -->
    <!-- region ========== Maintenance. -->
    <!-- Cleanup log and other temp files -->
    <string name="option_purge_files">Dọn dẹp các tệp</string>
    <!-- param 1: file size; param 2: button text -->
    <string name="info_cleanup_files">Các tệp có thể xóa hiện đang sử dụng %1$s trên thẻ SD. Các tệp nhật ký và dữ liệu khác được lưu trên thẻ SD mỗi lần nâng cấp, khi bạn sao lưu cơ sở dữ liệu hoặc khi ứng dụng gặp sự cố. Nhấn vào nút bên dưới để xóa các tệp này khỏi thẻ SD của bạn. Nếu bạn gặp sự cố hoặc lỗi khác, trước tiên hãy cân nhắc sử dụng nút “%2$s”.</string>
    <!-- Clear the cached images -->
    <string name="option_purge_image_cache">Xóa bộ nhớ đệm hình ảnh</string>
    <!-- author lists from the Bedetheque are cached to resolve pseudonyms faster. -->
    <string name="option_purge_bedetheque_authors_cache">Xóa bộ nhớ đệm của tác giả Bedetheque</string>
    <!-- Maintenance option to rebuild the internal search cache -->
    <string name="option_rebuild_fts">Xây dựng lại dữ liệu Tìm kiếm toàn văn</string>
    <!-- Maintenance option to rebuild the internal search index -->
    <!-- a warning that there is a rebuild of cache/index scheduled at the next app start. -->
    <string name="option_rebuild_index">Xây dựng lại các chỉ mục</string>
    <!-- a warning that there is a rebuild of cache/index scheduled at the next app start. -->
    <string name="info_rebuild_scheduled">Xây dựng lại theo lịch trình</string>
    <!-- Maintenance screen menu option information -->
    <string name="info_maintenance_sync_deleted_book_records">Thao tác này sẽ kiểm tra lịch sử sách đã xóa từ lần nhập trước đó từ một thiết bị khác và đồng bộ hóa các lần xóa đó. Nói cách khác, sách bị xóa trên thiết bị kia cũng sẽ bị xóa trên thiết bị này.</string>
    <!-- Maintenance screen menu option -->
    <string name="option_clear_deleted_book_records">Xóa lịch sử sách đã xóa</string>
    <!-- Maintenance screen menu option information -->
    <string name="info_maintenance_clear_deleted_book_records">Điều này sẽ xóa lịch sử sách đã xóa. Sẽ không có cuốn sách thực sự nào bị xóa.</string>
    <!-- Dialog title - Internal cleanup of Booklist node states... collapsed/expanded etc. -->
    <string name="lbl_purge_blns">Xóa trạng thái nút</string>
    <!-- Maintenance menu - clear all the stored node status's everywhere. -->
    <string name="info_purge_blns_all">Xóa trạng thái nút cho tất cả danh sách</string>
    <!-- Clear the status for a single type. e.g. a style, a shelf, ...
        param 1: type of item; param 2: item name.
         e.g.: "Clear the node status for Bookshelf “ToRead” -->
    <string name="info_purge_blns_item_name">Xóa trạng thái nút cho %1$s “%2$s”?</string>
    <!-- [VERIFIED]  Collect debug information and prepare an email to the developers -->
    <string name="option_bug_report">Báo cáo lỗi</string>
    <!-- The user can choose which files to include in a debug report. -->
    <string name="option_bug_report_database" translatable="false">@string/lbl_database</string>
    <!-- The user can choose which files to include in a debug report. -->
    <string name="option_bug_report_database_upgrade">Tệp nâng cấp cơ sở dữ liệu</string>
    <!-- The user can choose which files to include in a debug report. -->
    <string name="option_bug_report_logfiles">Tệp nhật ký</string>
    <string name="option_bug_report_settings" translatable="false">@string/lbl_settings</string>
    <!-- the hint text for the input field on the SQLite Shell debug page. -->
    <string name="lbl_sql_query">Truy vấn SQL</string>
    <!-- endregion -->
    <!-- region ========== Website settings. -->
    <string name="lbl_connection_timeout">Hết thời gian kết nối (giây)</string>
    <string name="lbl_read_timeout">Thời gian chờ đọc (giây)</string>
    <string name="lbl_timeouts">Hết giờ</string>
    <string name="lbl_website_address">Địa chỉ trang web (URL)</string>
    <!-- Whether to use the user credentials to login at a site before doing a search.
         Currently only used for StripInfo website -->
    <string name="lbl_login_to_search">Đăng nhập để tìm kiếm</string>
    <!-- [VERIFIED] -->
    <string name="lbl_credentials">Thông tin xác thực của người dùng</string>
    <!-- [VERIFIED] -->
    <string name="lbl_certificate_ca">Chứng chỉ CA</string>
    <!-- [VERIFIED] -->
    <string name="lbl_certificates">Chứng chỉ</string>
    <!-- [VERIFIED] - Label for an information field on an SSL Certificate Dialog -->
    <string name="lbl_certificate_issued_to">Cấp cho: %1$s</string>
    <!-- [VERIFIED] - Label for an information field on an SSL Certificate Dialog -->
    <string name="lbl_certificate_issued_by">Cấp bởi: %1$s</string>
    <!-- [VERIFIED] - Label for an information field on an SSL Certificate Dialog.
         param 1: date-from; param 2: date-until -->
    <string name="lbl_certificate_validity_period">Tính hợp lệ: %1$s - %2$s</string>
    <!-- endregion -->
    <!-- region ========== Style settings. -->
    <!-- Preference Category -->
    <string name="pc_bob_list">Danh sách</string>
    <string name="pc_bob_layout">Bố cục danh sách</string>
    <string name="pc_book_detail_screen">Trang chi tiết sách</string>
    <!-- BooklistGroups.
         Opens a new screen with the related settings. -->
    <string name="pt_bob_groups">Nhóm</string>
    <!-- The extra fields displayed on 'book-level' in the booklist.
         Opens a new screen with the related settings. -->
    <string name="pt_bob_show_details">Chi tiết sách hiển thị trong danh sách</string>
    <!-- MultiSelectListPreference - Determines what is show in booklist header -->
    <string name="pt_bob_header">Chi tiết tóm tắt trong tiêu đề</string>
    <!-- Option to show in the booklist header -->
    <string name="pv_bob_header_nr_of_books">Số lượng sách</string>
    <!-- Option to show in the booklist header -->
    <string name="pv_bob_header_style_name">Tên kiểu</string>
    <!-- Option to show in the booklist header -->
    <string name="pv_bob_header_filters">Bộ lọc</string>
    <!-- Label to select the list or grid layout for the Booklist. -->
    <string name="pt_layout">Bố cục</string>
    <!-- The Booklist layout is a list (original layout) -->
    <string name="pe_list">Danh sách</string>
    <!-- The Booklist layout is a grid of covers (new since v5) -->
    <string name="pe_grid">Lưới</string>
    <!-- SwitchPreference - Show thumbnail image for each book -->
    <string name="pt_bob_cover_show">Hiển thị bìa</string>
    <!-- ListPreference - When a user taps on the thumbnail/cover-image...
         Will have the option(s) listed underneath. -->
    <string name="pt_bob_cover_click">Nhấn vào ảnh bìa.</string>
    <!-- Option text for "pt_bob_cover_click" -->
    <string name="pe_bob_cover_click_zoom">Sẽ phóng to ảnh bìa.</string>
    <!-- Option text for "pt_bob_cover_click" -->
    <string name="pe_bob_cover_click_details">Sẽ mở trang chi tiết sách.</string>
    <!-- ListPreference - How to open the book menu for a book in BoB grid-mode.
         Will have the option(s) listed underneath. -->
    <string name="pt_bob_cover_long_click">Mở menu sách.</string>
    <!-- Option text for "pt_bob_cover_long_click" -->
    <string name="pe_bob_cover_long_click_ignore">Bằng cách nhấn vào một nút.</string>
    <!-- Option text for "pt_bob_cover_long_click" -->
    <string name="pe_bob_cover_long_click_popupmenu">Bằng cách nhấn lâu vào ảnh bìa.</string>
    <!-- SeekBarPreference - Scale cover/thumbnail images. -->
    <string name="pt_bob_cover_scale">Cỡ bìa</string>
    <!-- [VERIFIED] SeekBarPreference - Scale text. -->
    <string name="pt_bob_font_size">Cỡ chữ</string>
    <!-- SwitchPreference - the height of the rows in the booklist (Small/Large) -->
    <string name="pt_line_spacing">Khoảng cách dòng</string>
    <!-- SeekBarPreference -->
    <string name="pt_bob_list_state_expansion_level">Mở rộng danh mục sách mặc định</string>
    <!-- Preference summary strings on how to SORT an Author name.
         Translator: use your favourite Author in your country. -->
    <string name="ps_sort_author_name_given_first">Sắp xếp theo tên trước,\nv.d. “Du, Nguyễn”</string>
    <!-- Preference summary strings on how to SORT an Author name.
         Translator: use your favourite Author in your country. -->
    <string name="ps_sort_author_name_family_first">Sắp xếp theo họ trước,\nv.d. “Nguyễn Du”</string>
    <!-- Preference summary strings on how to SHOW an Author name.
         Translator: use your favourite Author in your country. -->
    <string name="ps_show_author_name_given_first">Hiển thị với tên trước,\nv.d. “Du, Nguyễn”</string>
    <!-- Preference summary strings on how to SHOW an Author name.
         Translator: use your favourite Author in your country. -->
    <string name="ps_show_author_name_family_first">Hiển thị với họ trước,\nv.d. “Nguyễn Du”</string>
    <!-- SwitchPreference - option title -->
    <string name="pt_bob_books_under_multiple_authors">Hiển thị sách có nhiều tác giả</string>
    <string name="ps_bob_books_under_multiple_primary_author_only">chỉ theo tác giả chính của chúng</string>
    <string name="ps_bob_books_under_multiple_each_author">theo từng tác giả</string>
    <!-- SwitchPreference - option title  -->
    <string name="pt_bob_books_under_multiple_series">Hiển thị sách theo nhiều bộ</string>
    <string name="ps_bob_books_under_multiple_primary_series_only">chỉ trong các bộ chính của chúng</string>
    <string name="ps_bob_books_under_multiple_each_series">theo từng bộ</string>
    <!-- SwitchPreference - option title  -->
    <string name="pt_bob_books_under_multiple_publisher">Hiển thị sách có nhiều nhà xuất bản</string>
    <string name="ps_bob_books_under_multiple_primary_publisher_only">chỉ thuộc nhà xuất bản chính của chúng</string>
    <string name="ps_bob_books_under_multiple_each_publisher">theo từng nhà xuất bản</string>
    <!-- endregion -->
    <!-- region ========== Filters. -->
    <!-- Multiple filters -->
    <string name="lbl_filters">Bộ lọc</string>
    <!-- Single filter -->
    <string name="lbl_filter">Bộ lọc</string>
    <!-- Dialog title -->
    <string name="lbl_add_filter">Thêm bộ lọc</string>
    <string name="option_bob_filter_signed_yes">Sách đã ký</string>
    <string name="option_bob_filter_signed_no">Sách chưa được ký</string>
    <string name="option_bob_filter_lend_out_yes">Sách cho mượn</string>
    <string name="option_bob_filter_lend_out_no">Sách có sẵn</string>
    <string name="option_bob_filter_isbn_yes">Với ISBN</string>
    <string name="option_bob_filter_isbn_no">Không có ISBN</string>
    <!-- [VERIFIED] Param 1: a filter name -->
    <string name="lbl_search_filtered_by_x">Lọc theo: %1$s</string>
    <!-- endregion -->
    <!-- region ========== Automatic update book fields from the internet. -->
    <!-- Booklist screen / Book details screen - context/options menu.
         Update Fields from internet for a SINGLE book -->
    <string name="menu_update_fields">Cập nhật trường</string>
    <!-- Booklist screen - context menu for NON-book rows.
         Update Fields from internet for a set of books -->
    <string name="menu_update_books">Cập nhật sách</string>
    <!-- Booklist screen - context menu - Update Fields from internet for a set of books -->
    <string name="info_select_fields_to_update">Các trường được chọn sẽ được cập nhật từ internet. Các trường không được chọn sẽ không thay đổi.</string>
    <!-- Booklist screen - context menu - Update Fields from internet for a set of books -->
    <string name="lbl_select_fields">Chọn trường</string>
    <!-- Option: use downloaded info ONLY if there is no local info. -->
    <string name="option_field_usage_copy_if_blank">Sao chép nếu trống</string>
    <!-- Option: Append downloaded info to any local info. -->
    <string name="option_field_usage_append">Nối thêm dữ liệu</string>
    <!-- Option: downloaded data will overwrite all local data -->
    <string name="option_field_usage_overwrite">Ghi đè dữ liệu hiện có</string>
    <!-- endregion -->
    <!-- region ========== Lending. -->
    <string name="lbl_lending">Cho mượn</string>
    <!-- a header, with a text field below where the user can type in a name -->
    <string name="lbl_lend_book_to_colon">Cho mượn cuốn sách này:</string>
    <!-- lending status for a book -->
    <string name="lbl_lend_out">Cho mượn</string>
    <!-- [VERIFIED] - lending status for a book -->
    <string name="lbl_available">Có sẵn</string>
    <!-- endregion -->
    <!-- region ========== TAB labels - need to be very short; 4 tabs should fit on a screen. Ideally 5. -->
    <!-- Edit book: Name of the 'Details' tab - need to be very short -->
    <string name="lbl_tab_details">Chi tiết</string>
    <!-- Edit book: Name of the 'Publication' tab. need to be very short -->
    <string name="lbl_tab_publication">Xuất bản</string>
    <!-- [VERIFIED] Edit book: Name of the 'Notes' tab. need to be very short-->
    <string name="lbl_tab_notes">Ghi chú</string>
    <!-- Edit book: Name of the 'Table Of Content' tab. need to be very short -->
    <string name="lbl_tab_table_of_content" translatable="false">@string/lbl_table_of_content_short</string>
    <!-- Edit book: Name of the 'External website id' tab.need to be very short -->
    <string name="lbl_tab_lbl_ext_id">ID bên ngoài</string>
    <!-- SearchAdmin page: Name of the 'Alternative Editions' tab. need to be very short -->
    <string name="lbl_tab_alternative_editions">Ấn.bản khác</string>
    <!-- endregion -->
    <!-- region ========== Single words used for multiple purposes. -->
    <!-- [VERIFIED] -->
    <string name="yes">Có</string>
    <!-- [VERIFIED] -->
    <string name="no">Không</string>
    <!-- [VERIFIED] e.g. "the reason is unknown"; "condition is unknown"; "status is unknown" -->
    <string name="unknown">Không rõ</string>
    <!-- [VERIFIED] -->
    <string name="cancelled">Đã hủy</string>
    <!-- [VERIFIED] -->
    <string name="username">Tên người dùng</string>
    <!-- [VERIFIED] -->
    <string name="password">Mật khẩu</string>
    <!-- e.g. some setting is "Enabled", switched on. -->
    <string name="enabled">Đã bật</string>
    <!-- e.g. some setting is "Disabled", switched off. -->
    <string name="disabled">Đã tắt</string>
    <!-- [VERIFIED] e.g. indicates nothing was selected; nothing was found; .... -->
    <string name="none">Không có</string>
    <!-- Certain checks are strictly enforced. Opposite of 'Loose' -->
    <string name="strict">Nghiêm ngặt</string>
    <!-- Certain checks are only loosely enforced. Opposite of 'Strict' -->
    <string name="loose">Lỏng lẻo</string>
    <!-- 'and' as used in lists:  x and y -->
    <string name="list_and">và</string>
    <!-- endregion -->
    <!-- region ========== Other labels - TODO: needs cleaning up... -->
    <string name="lbl_add_book_by_external_id" translatable="false">@string/option_fab_add_book_by_external_id</string>
    <string name="lbl_local_search">Tìm kiếm cục bộ</string>
    <string name="lbl_local_search_long">Tìm kiếm cục bộ nâng cao</string>
    <!-- Search on keywords entered. -->
    <string name="lbl_keywords">Từ khóa</string>
    <string name="lbl_database">Cơ sở dữ liệu</string>
    <string name="lbl_about">Giới thiệu</string>
    <string name="lbl_about_contact">Liên hệ:</string>
    <string name="btn_this_book">Chỉ cuốn sách này</string>
    <string name="btn_all_books">Tất cả sách</string>
    <!-- Specifically used for an unknown book title (mostly in import/export logic).
         Translations must add the [] around the string. -->
    <string name="unknown_title">[Không rõ nhan đề]</string>
    <!-- Specifically used for an unknown book author (mostly in import/export logic).
         Translations must add the [] around the string. -->
    <string name="unknown_author">[Không rõ tác giả]</string>
    <!-- Default 'name' for anything that has a name -->
    <string name="lbl_name">Tên</string>
    <!-- The number (how many) of books. -->
    <string name="lbl_number">Số</string>
    <!-- "I own this book"; or "the number of books I own" -->
    <string name="lbl_owned">Sở hữu</string>
    <string name="lbl_table_of_content">Mục lục</string>
    <!-- Table Of Content abbreviation. Used for a button. -->
    <string name="lbl_table_of_content_short">Nội dung</string>
    <string name="lbl_table_of_content_entry">Mục nhập nội dung</string>
    <string name="lbl_websites">Trang web</string>
    <!-- hint text for an input field -->
    <string name="lbl_site_book_id">ID sách trang web</string>
    <!-- prompt above a list of websites. -->
    <string name="lbl_select_website">Chọn một trang web:</string>
    <!-- Calibre library/bookshelf -->
    <string name="lbl_library">Thư viện</string>
    <!-- Calibre library/bookshelf -->
    <string name="lbl_virtual_libraries">Thư viện ảo trong thư viện này</string>
    <!-- when syncing with a server/website -->
    <string name="option_delete_removed_books">Xóa các sách cục bộ không còn tồn tại trên máy chủ</string>
    <!-- [VERIFIED] -->
    <string name="lbl_system_default">(Mặc định hệ thống)</string>
    <!-- Label for the list of sorting options. -->
    <string name="lbl_sorting">Sắp xếp</string>
    <!-- Sorting option: unsorted -->
    <string name="lbl_sort_unsorted">Chưa được sắp xếp</string>
    <!-- Sorting option: A-Z -->
    <string name="lbl_sort_ascending">Tăng dần</string>
    <!-- Sorting option: Z-A -->
    <string name="lbl_sort_descending">Giảm dần</string>
    <!-- Book status/flag: I have read and finished this book. -->
    <string name="lbl_read">Đã đọc</string>
    <!-- [VERIFIED] - Book status/flag: I have not read this book yet. -->
    <string name="lbl_unread">Chưa đọc</string>
    <!-- Book status/flag: I'm currently reading this book -->
    <string name="lbl_reading">Đang đọc</string>
    <!-- [VERIFIED] -->
    <string name="lbl_settings">Thiết đặt</string>
    <!-- endregion -->
    <!-- region ========== Unused, but not removing as we have translations which might be useful later. -->
    <!-- [VERIFIED] -->
    <string name="X_action_customize">Tùy chỉnh…</string>
    <!-- [VERIFIED] -->
    <string name="X_action_use_default_setting">Sử dụng các giá trị mặc định</string>
    <!-- [VERIFIED] -->
    <string name="X_action_update">Cập nhật</string>
    <!-- [VERIFIED] -->
    <string name="X_lbl_folder">Thư mục</string>
    <!-- [VERIFIED] -->
    <string name="X_lbl_general">Chung</string>
    <!-- [VERIFIED] -->
    <string name="X_lbl_image">Hình ảnh</string>
    <!-- [VERIFIED] -->
    <string name="X_lbl_system">(Hệ thống)</string>
    <!-- endregion -->
<string name="X_style_type_defaults">Các thiết đặt phong cách mặc định</string>
    <string name="X_error_authentication_failed">Quá trình xác thực đã thất bại</string>
    <string name="X_error_network_site_has_problems">Trang web không hoạt động như mong đợi.</string>
</resources><|MERGE_RESOLUTION|>--- conflicted
+++ resolved
@@ -17,20 +17,26 @@
   ~
   ~ You should have received a copy of the GNU General Public License
   ~ along with NeverTooManyBooks. If not, see <http://www.gnu.org/licenses/>.
-  --><!DOCTYPE resources [
-<!ENTITY APP_NAME "NeverTooManyBooks">
-]>
-<!-- Quotes “…” - Regex to find wrong ones: ('|„|‘|’|«|») --><!--suppress LongLine --><resources xmlns:tools="http://schemas.android.com/tools">
+  -->
+
+<!DOCTYPE resources [
+    <!ENTITY APP_NAME "NeverTooManyBooks">
+    ]>
+<!-- Quotes “…” - Regex to find wrong ones: ('|„|‘|’|«|») -->
+<!--suppress LongLine -->
+<resources xmlns:tools="http://schemas.android.com/tools">
     <!-- region ========== Plurals. -->
     <!-- displayed in the header of booklist -->
     <plurals name="displaying_n_books">
         <item quantity="one">%1$d cuốn sách</item>
         <item quantity="other">%1$d cuốn sách</item>
     </plurals>
+
     <plurals name="n_books_found">
         <item quantity="one">Đã tìm thấy %1$d cuốn sách</item>
         <item quantity="other">Đã tìm thấy %1$d cuốn sách</item>
     </plurals>
+
     <!-- Short text for 'n stars' -->
     <plurals name="n_stars">
         <item quantity="one">%1$s sao</item>
@@ -47,6 +53,7 @@
     <string name="a_bracket_b_bracket">%1$s (%2$s)</string>
     <!-- generic "label: value"; support for RTL languages -->
     <string name="name_colon_value">%1$s: %2$s</string>
+
     <!-- When text is displayed in a list (without using HTML) each line will be formatted using this pattern. -->
     <string name="list_element">• %s</string>
     <!-- "name #nr" where the # is a potential language dependent symbol for 'number'.-->
@@ -78,6 +85,7 @@
     <!-- endregion -->
     <!-- region ========== Fatal/Crash/Debug messages. -->
     <string name="debug_select_items">Chọn những gì bạn muốn đưa vào:</string>
+
     <string name="acra_dialog_message">Có vẻ như &APP_NAME; đã gặp sự cố. Nhấn vào “%1$s” để lưu báo cáo vào vị trí bạn chọn. Bạn có thể sử dụng báo cáo này để báo cáo vấn đề mới trên trang web của dự án.</string>
     <string name="acra_report_saved">Bây giờ bạn có thể truy cập trang dự án trên Github và ghi lại vấn đề mới. Vui lòng đính kèm báo cáo đã lưu trước đó về vấn đề này. Nếu bạn chưa có tài khoản Github, bạn cần tạo một tài khoản.</string>
     <!-- endregion -->
@@ -98,6 +106,7 @@
     <string name="httpErrorFile">Không thể truy cập tệp.</string>
     <!-- [VERIFIED] - Displayed when a request failed because the file wasn't found. -->
     <string name="httpErrorFileNotFound">Không thể tìm thấy tệp được yêu cầu.</string>
+
     <string name="error_invalid_url">Địa chỉ (URL) không hợp lệ</string>
     <!-- endregion -->
     <!-- region ========== General error messages. -->
@@ -122,6 +131,7 @@
     <string name="error_http_401_authorization_failed">Ủy quyền không thành công</string>
     <!-- 'Site' Authorization failure. Param 1: the website name -->
     <string name="error_http_401_site_authorization_failed">Việc ủy quyền %1$s đã dẫn đến lỗi.</string>
+
     <!-- 'Site' Authentication failure. Param 1: the website name -->
     <string name="error_site_authentication_failed">Xác thực %1$s không thành công</string>
     <!-- 'Site' Forbidden. Param 1: the website name -->
@@ -292,6 +302,7 @@
     <string name="progress_msg_x_skipped">%1$d bị bỏ qua</string>
     <!-- Progress message displayed when importing: the number of books/covers deleted so far. -->
     <string name="progress_msg_x_deleted">%1$d đã xóa</string>
+
     <!-- e.g. after an import -->
     <string name="progress_msg_cleaning_up">Đang dọn dẹp…</string>
     <!-- endregion -->
@@ -332,6 +343,7 @@
     <string name="info_isfdb_warning_limited_to">(chỉ được hỗ trợ bởi trang web ISFDB)</string>
     <!-- Information on which websites will be searched. Param 1: list of website names. -->
     <string name="info_site_list">Tìm kiếm bị giới hạn ở: %1$s</string>
+
     <!-- website info: languages; type; specifics. -->
     <string name="site_description_dutch_catalogue">Tiếng Hà Lan và hơn thế nữa; Bảng tổng kê</string>
     <!-- website info: languages; type; specifics. -->
@@ -368,7 +380,9 @@
      The referred "View on…" is "option_view_book_at"
      TODO: “View on…” should be a parameter. But that means modifying the Tip class -->
     <string name="tip_update_fields_from_internet">Các liên kết trang web bên ngoài chỉ được xử lý nếu trang web đó thực sự được liên hệ. Do đó, menu “Xem trên…” cũng sẽ chỉ hiển thị những gì có sẵn.</string>
+
     <string name="tip_configure_sites">Các trang web riêng lẻ có thể được định cấu hình bằng biểu tượng thiết đặt ở đầu màn hình.</string>
+
     <!-- tip title and explanations for the icons used. -->
     <string name="tip_authors_works">Các biểu tượng đã dùng</string>
     <!-- shown next to the Book icon -->
@@ -461,21 +475,36 @@
     <!-- builtin style name -->
     <string name="style_builtin_author_year">Tác giả, Năm</string>
     <!-- builtin style name -->
-    <string name="style_builtin_bookshelf" translatable="false">@string/lbl_bookshelf</string>
-    <string name="style_builtin_date_acquired" translatable="false">@string/lbl_date_acquired</string>
-    <string name="style_builtin_date_added" translatable="false">@string/lbl_date_added</string>
-    <string name="style_builtin_date_last_updated" translatable="false">@string/lbl_date_last_updated</string>
-    <string name="style_builtin_date_published" translatable="false">@string/lbl_date_published</string>
-    <string name="style_builtin_date_read" translatable="false">@string/lbl_date_read</string>
-    <string name="style_builtin_1st_char_book_title" translatable="false">@string/lbl_group_1st_char_book_title</string>
-    <string name="style_builtin_format" translatable="false">@string/lbl_format</string>
-    <string name="style_builtin_genre" translatable="false">@string/lbl_genre</string>
-    <string name="style_builtin_language" translatable="false">@string/lbl_language</string>
-    <string name="style_builtin_lending" translatable="false">@string/lbl_lending</string>
-    <string name="style_builtin_location" translatable="false">@string/lbl_location</string>
-    <string name="style_builtin_rating" translatable="false">@string/lbl_rating</string>
-    <string name="style_builtin_read_and_unread" translatable="false">@string/lbl_group_read_and_unread</string>
-    <string name="style_builtin_series" translatable="false">@string/lbl_series</string>
+    <string name="style_builtin_bookshelf"
+            translatable="false">@string/lbl_bookshelf</string>
+    <string name="style_builtin_date_acquired"
+            translatable="false">@string/lbl_date_acquired</string>
+    <string name="style_builtin_date_added"
+            translatable="false">@string/lbl_date_added</string>
+    <string name="style_builtin_date_last_updated"
+            translatable="false">@string/lbl_date_last_updated</string>
+    <string name="style_builtin_date_published"
+            translatable="false">@string/lbl_date_published</string>
+    <string name="style_builtin_date_read"
+            translatable="false">@string/lbl_date_read</string>
+    <string name="style_builtin_1st_char_book_title"
+            translatable="false">@string/lbl_group_1st_char_book_title</string>
+    <string name="style_builtin_format"
+            translatable="false">@string/lbl_format</string>
+    <string name="style_builtin_genre"
+            translatable="false">@string/lbl_genre</string>
+    <string name="style_builtin_language"
+            translatable="false">@string/lbl_language</string>
+    <string name="style_builtin_lending"
+            translatable="false">@string/lbl_lending</string>
+    <string name="style_builtin_location"
+            translatable="false">@string/lbl_location</string>
+    <string name="style_builtin_rating"
+            translatable="false">@string/lbl_rating</string>
+    <string name="style_builtin_read_and_unread"
+            translatable="false">@string/lbl_group_read_and_unread</string>
+    <string name="style_builtin_series"
+            translatable="false">@string/lbl_series</string>
     <!-- endregion -->
     <!-- region ========== Style terminology. -->
     <!-- Single Style -->
@@ -509,11 +538,16 @@
     <!-- Predefined/proposed name for a bookshelf when synchronizing with
          a wishlist from some websites. -->
     <string name="bookshelf_my_wishlist">Danh sách muốn đọc</string>
+
     <!-- header for a screen where the user can map/assign local bookshelves to remote bookshelves. -->
     <string name="lbl_assign_bookshelves">Chỉ định kệ sách</string>
-    <string name="lbl_strip_info_bookshelf_assigned_to_wishlist" translatable="false">@string/bookshelf_my_wishlist</string>
-    <string name="lbl_strip_info_bookshelf_assigned_to_owned_books" translatable="false">@string/lbl_owned</string>
-    <string name="lbl_strip_info_bookshelf_assigned_to_digital_books" translatable="false">@string/book_format_ebook</string>
+    <string name="lbl_strip_info_bookshelf_assigned_to_wishlist"
+            translatable="false">@string/bookshelf_my_wishlist</string>
+    <string name="lbl_strip_info_bookshelf_assigned_to_owned_books"
+            translatable="false">@string/lbl_owned</string>
+    <string name="lbl_strip_info_bookshelf_assigned_to_digital_books"
+            translatable="false">@string/book_format_ebook</string>
+
     <!-- endregion -->
     <!-- region ========== Book editions values NEWTHINGS: add book edition: add label here. -->
     <!-- Book edition -->
@@ -522,7 +556,8 @@
     <string name="lbl_edition_first_impression">Ấn tượng đầu tiên</string>
     <!-- Book edition -->
     <string name="lbl_edition_limited">Bị giới hạn</string>
-    <string name="lbl_edition_signed" translatable="false">@string/lbl_signed</string>
+    <string name="lbl_edition_signed"
+            translatable="false">@string/lbl_signed</string>
     <!-- Book edition -->
     <string name="lbl_edition_slipcase">Hộp đựng</string>
     <!-- Book edition -->
@@ -591,6 +626,7 @@
     <string name="option_author_details">Tất cả tác phẩm của tác giả này</string>
     <!-- Book context/options submenu - will contain links to external websites for the current book.  -->
     <string name="option_view_book_at">Xem trên…</string>
+
     <!-- submenu options for the "amazon" menu -->
     <string name="option_shop_books_in_series">Sách trong bộ này</string>
     <!-- submenu options for the "amazon" menu -->
@@ -603,6 +639,7 @@
     <string name="option_author_works_toc">Chỉ có tiêu đề Mục lục</string>
     <!-- [VERIFIED] Cover image context menu option -->
     <string name="action_crop">Cắt</string>
+
     <!-- [VERIFIED] from "platform_frameworks_base_strings.xml#replace"
         Context menu for a cover image submenu title -->
     <string name="option_cover_replace">Thay thế…</string>
@@ -621,8 +658,10 @@
     <!-- Cover image context menu option -->
     <string name="option_cover_rotate_ccw">Ngược chiều kim đồng hồ</string>
     <!-- Cover image context menu option -->
-    <string name="option_cover_rotate_180" translatable="false">180°</string>
+    <string name="option_cover_rotate_180"
+            translatable="false">180°</string>
     <string name="option_restore_cover">Khôi phục hình ảnh trước đó</string>
+
     <!-- Booklist FAB menu option; Start the barcode scanner and scan a single barcode/book. -->
     <string name="option_fab_add_book_by_barcode_scan">Quét mã vạch</string>
     <!-- Booklist FAB menu option; Start the barcode scanner and scan a batch of barcodes/books. -->
@@ -635,23 +674,29 @@
     <string name="option_fab_add_book_manually">Thêm thủ công</string>
     <!-- Booklist FAB menu option / screen title -->
     <string name="option_fab_add_book_by_external_id">Id sách trang web</string>
+
     <!-- [VERIFIED] -->
     <string name="option_select_all">Chọn tất cả</string>
     <!-- [VERIFIED] -->
     <string name="option_select_none">Bỏ chọn tất cả</string>
+
     <!-- Whether an action will apply to all bookshelves, or... -->
     <string name="lbl_all_bookshelves">Tất cả kệ sách</string>
     <!-- whether an action will only apply to the current bookshelf. -->
     <string name="btn_just_this_shelf">Chỉ kệ này</string>
+
     <string name="btn_show_list">Hiển thị danh sách</string>
+
     <!-- whether an action will apply only to the selected booklist (tree) node. -->
     <string name="option_apply_to_this_node_only">Chỉ nút này</string>
     <!-- whether an action will apply to all items related to the selected booklist (tree) node. -->
     <string name="option_apply_to_all_related_books">Tất cả sách liên quan</string>
+
     <string name="pt_scan_mode">Chế độ quét</string>
     <!-- [VERIFIED] -->
     <string name="option_barcode_scan_mode_manual">Hướng dẫn sử dụng</string>
     <string name="option_barcode_scan_mode_continuous">Quét liên tục</string>
+
     <!-- Whether to enforce strict ISBN numbers when searching etc...  -->
     <string name="option_isbn_strict">ISBN nghiêm ngặt</string>
     <!-- ISFDB specific - used in the "book edit / toc" menu -->
@@ -660,7 +705,8 @@
     <string name="option_auto_updates">Cho phép cập nhật tự động từ internet.</string>
     <!-- [VERIFIED] -->
     <string name="option_import">Nhập</string>
-    <string name="option_backup_and_export" translatable="false">@string/title_backup_and_export</string>
+    <string name="option_backup_and_export"
+            translatable="false">@string/title_backup_and_export</string>
     <string name="option_download_set_folder">Đặt thư mục tải xuống</string>
     <string name="option_download_folder">Thư mục tải xuống cục bộ</string>
     <string name="option_download_ebook_format">Tải xuống sách điện tử (%1$s)</string>
@@ -723,7 +769,9 @@
     <string name="action_edit">Chỉnh sửa</string>
     <!-- [VERIFIED] -->
     <string name="action_edit_ellipsis">Chỉnh sửa…</string>
+
     <string name="action_edit_defaults">Chỉnh sửa thiết đặt mặc định</string>
+
     <!-- [VERIFIED] -->
     <string name="action_delete">Xóa</string>
     <!-- [VERIFIED] -->
@@ -798,7 +846,8 @@
     <string name="action_export">Xuất</string>
     <string name="action_synchronize">Đồng bộ hóa</string>
     <!-- Small screens. Ideally 3-5 characters long. -->
-    <string name="action_show_toc" translatable="false">@string/lbl_table_of_content_short</string>
+    <string name="action_show_toc"
+            translatable="false">@string/lbl_table_of_content_short</string>
     <!-- Large screens; max 25 chars -->
     <string name="action_show_toc_long">Hiển thị mục lục</string>
     <!-- endregion -->
@@ -859,7 +908,8 @@
     <!-- Author types -->
     <string name="lbl_author_type">Loại tác giả</string>
     <!-- Author. Whether the user considers his collection of this Author to be complete. -->
-    <string name="lbl_author_is_complete" translatable="false">@string/lbl_is_complete</string>
+    <string name="lbl_author_is_complete"
+            translatable="false">@string/lbl_is_complete</string>
     <!-- Heading above an edit field. -->
     <string name="lbl_author_is_a_pen_name_of">Đây là bút danh của:</string>
     <!-- Label -->
@@ -875,7 +925,8 @@
     <!-- The book's number in a series. Either a symbol (e.g. '#') or a very short label (e.g. 'Nr') -->
     <string name="lbl_series_num">#</string>
     <!-- Series. Whether the user considers his collection of this Series to be complete. -->
-    <string name="lbl_series_is_complete" translatable="false">@string/lbl_is_complete</string>
+    <string name="lbl_series_is_complete"
+            translatable="false">@string/lbl_is_complete</string>
     <!-- A single Publisher. -->
     <string name="lbl_publisher">Nhà xuất bản</string>
     <!-- Multiple Publishers. -->
@@ -889,7 +940,8 @@
     <!-- Multiple Book. -->
     <string name="lbl_books">Sách</string>
     <string name="lbl_book_type">Loại sách</string>
-    <string name="lbl_book_type_book" translatable="false">@string/lbl_book</string>
+    <string name="lbl_book_type_book"
+            translatable="false">@string/lbl_book</string>
     <string name="lbl_book_type_anthology">Tuyển tập</string>
     <string name="lbl_book_type_collection">Bộ sưu tập</string>
     <!-- Single book cover - Short label. -->
@@ -903,11 +955,14 @@
     <!-- number of pages; this is a field-label. -->
     <string name="lbl_pages">Trang</string>
     <!-- number of pages; this is formatted text. -->
-    <string name="info_x_pages" tools:ignore="PluralsCandidate">%1$d trang</string>
+    <string name="info_x_pages"
+            tools:ignore="PluralsCandidate">%1$d trang</string>
     <!-- [VERIFIED] -->
     <string name="lbl_country">Quốc gia</string>
+
     <!-- Label for a booklist group -->
     <string name="lbl_group">Nhóm</string>
+
     <!-- Label for the currency used for prices. -->
     <string name="lbl_currency">Tiền tệ</string>
     <!-- Official price for a book -->
@@ -920,6 +975,7 @@
     <string name="lbl_format">Định dạng</string>
     <!-- If it's an eBook, the file format (e.g. pdf, epub, ...) -->
     <string name="lbl_ebook_file_type">Loại tệp sách điện tử</string>
+
     <!-- [VERIFIED] -->
     <string name="lbl_color">Màu</string>
     <!-- [VERIFIED] -->
@@ -1027,7 +1083,8 @@
     <string name="info_export_successful">Xuất thành công</string>
     <!-- progress final message - displayed when a Backup is done: 1: file size; 2: filename.  -->
     <string name="info_export_report">Tệp %1$s có tên “%2$s” đã được tạo trong thư mục đã chọn và bạn nên sao chép thủ công tệp đó sang nơi khác để bảo vệ dữ liệu trong trường hợp thiết bị của bạn bị hỏng, bị mất hoặc bị đánh cắp.</string>
-    <string name="info_backup_email_subject" translatable="false">@string/lbl_backup</string>
+    <string name="info_backup_email_subject"
+            translatable="false">@string/lbl_backup</string>
     <!-- Dialog import all options. -->
     <string name="lbl_import_options">Chọn những gì sẽ được nhập.</string>
     <!-- Radio button text -->
@@ -1048,16 +1105,20 @@
     <string name="option_import_books_option_all">Tất cả sách</string>
     <!-- Info text for "option_import_books_option_all" -->
     <string name="option_info_import_books_option_all">Nhập sách mới và ghi đè sách hiện có. Sử dụng cái này để khôi phục bản sao lưu.</string>
+
     <!-- Option on the import screen to synchronize/mirror imported 'deleted-books' records by deleting the actual books.
          Also used on the Maintenance screen for the same action. -->
     <string name="option_sync_deleted_book_records">Đồng bộ hóa sách đã xóa</string>
     <!-- Info text for "option_sync_deleted_book_records" -->
     <string name="option_info_delete_removed_books">Sách đã xóa trên thiết bị kia cũng sẽ bị xóa trên thiết bị này.</string>
+
     <!-- [VERIFIED] progress final message - all data was imported. -->
     <string name="info_import_complete">Nhập hoàn tất</string>
     <!-- progress final message - some data was imported. The user probably canceled before we finished. -->
     <string name="info_import_partially_complete">Đã nhập một phần</string>
+
     <string name="info_books_deleted">Sách đã xóa: %1$d</string>
+
     <!-- endregion -->
     <!-- region ========== Global settings. -->
     <!-- [VERIFIED] -->
@@ -1069,11 +1130,13 @@
     <!-- Preference Category -->
     <string name="pc_ui">Giao diện người dùng</string>
     <!-- Preference Category -->
-    <string name="pc_search" translatable="false">@android:string/search_go</string>
+    <string name="pc_search"
+            translatable="false">@android:string/search_go</string>
     <!-- Preference Category -->
     <string name="pc_formatting">Định dạng</string>
     <!-- Preference Category -->
-    <string name="pc_edit" translatable="false">@string/action_edit</string>
+    <string name="pc_edit"
+            translatable="false">@string/action_edit</string>
     <!-- Preference Category -->
     <string name="pc_lists">Danh sách</string>
     <!-- [VERIFIED] - Preference Category -->
@@ -1084,10 +1147,12 @@
     <string name="pc_camera">Máy ảnh</string>
     <!-- Preference option title: search websites ordering -->
     <string name="pt_website_search_order_and_enable">Ưu tiên, bật &amp; tắt</string>
-    <string name="pt_covers" translatable="false">@string/lbl_covers_long</string>
+    <string name="pt_covers"
+            translatable="false">@string/lbl_covers_long</string>
     <!-- Preference Category -->
     <string name="pt_barcode_scanner">Máy quét mã vạch</string>
-    <string name="pt_calibre_content_server" translatable="false">@string/lbl_calibre_content_server</string>
+    <string name="pt_calibre_content_server"
+            translatable="false">@string/lbl_calibre_content_server</string>
     <!-- Preference Category: the volume/sd-card where the covers will be stored.  -->
     <string name="pt_storage_volume">Dung lượng lưu trữ</string>
     <!-- Preference Category -->
@@ -1100,6 +1165,7 @@
     <string name="pt_show_title_reordered">Hiển thị nhan đề dưới dạng…</string>
     <!-- SwitchPreference title: How to sort titles. -->
     <string name="pt_sort_title_reordered">Sắp xếp nhan đề theo</string>
+
     <!--
          These are the Locale specific title prefixes (grammar: 'article') that will be moved to
          the end of a title, if automatic reformatting of titles is enabled by the user.
@@ -1116,6 +1182,7 @@
          FIXME: check with translator
     -->
     <string name="pv_reformat_titles_prefixes">một|Một|một|Một|the|The</string>
+
     <!--
         TRANSLATORS: FIRST READ the information for the string "pv_reformat_titles_prefixes".
 
@@ -1138,27 +1205,32 @@
          FIXME: check with translator
          -->
     <string name="ps_show_titles_reordered_on">Chuyển bài viết hàng đầu xuống cuối,\ne.g. “Chúa tể của những chiếc nhẫn, The”</string>
+
     <!-- SwitchPreference title: allow mobile network usage or limit to use wifi/ethernet only. -->
     <string name="pt_allow_metered_network_data">Cho phép sử dụng dữ liệu di động</string>
     <!-- SwitchPreference - Some web sites expose their website book id.
          Allow the user to lookup books using such an ID, and manually modify them. -->
     <string name="pt_allow_editing_external_id">Cho phép chỉnh sửa id sách trang web</string>
     <!-- SwitchPreference title: Enable or disable all lending functionality. -->
-    <string name="pt_lending_enabled" translatable="false">@string/lbl_lending</string>
+    <string name="pt_lending_enabled"
+            translatable="false">@string/lbl_lending</string>
     <!-- SwitchPreference title: beep when the barcode scanner found a valid code -->
     <string name="pt_scanning_beep_on_barcode_found">Bíp khi tìm thấy mã vạch</string>
     <!-- SwitchPreference title -->
     <string name="pt_scanning_beep_on_valid">Bíp nếu ISBN được quét hợp lệ</string>
     <!-- SwitchPreference title -->
     <string name="pt_scanning_beep_on_invalid">Bíp nếu ISBN được quét không hợp lệ</string>
+
     <!-- SwitchPreference title: support undoing an edit or replacement of a cover image. -->
     <string name="pt_cover_undo_enabled">Hoàn tác các thao tác trên bìa sách</string>
     <string name="ps_cover_undo_disabled">Không thể hoàn tác việc chỉnh sửa/thay thế bìa (sử dụng ít bộ nhớ hơn)</string>
     <string name="ps_cover_undo_enabled">Việc chỉnh sửa/thay thế bìa có thể được hoàn tác (sử dụng nhiều bộ nhớ hơn)</string>
+
     <!-- SwitchPreference title: Thumbnails are cached in a database to avoid resizing all the time -->
     <string name="pt_thumbnails_cache_resized">Hình ảnh đã thay đổi kích thước được lưu trữ</string>
     <string name="pe_thumbnails_cache_resized_each_time">Thay đổi kích thước hình ảnh mỗi khi cần thiết (sử dụng ít bộ nhớ hơn, cuộn sẽ chậm hơn)</string>
     <string name="pe_thumbnails_cache_resized_stored">Hình ảnh đã được thay đổi kích thước trong bộ nhớ đệm (cuộn sẽ nhanh hơn, sử dụng nhiều bộ nhớ hơn)</string>
+
     <!-- SwitchPreference title -->
     <string name="pt_search_reformat_format">Chuẩn hóa tên “định dạng sách”</string>
     <!-- SwitchPreference title -->
@@ -1214,7 +1286,8 @@
     <!-- ListPreference title: the popup bubble displayed while scrolling through a booklist. -->
     <string name="pt_fast_scroller_overlay">Bong bóng văn bản trong khi cuộn.</string>
     <!-- ListPreference value: Type of Text bubble on the booklist scroller -->
-    <string name="pe_fast_scroller_overlay_none" translatable="false">@string/none</string>
+    <string name="pe_fast_scroller_overlay_none"
+            translatable="false">@string/none</string>
     <!-- ListPreference value: Type of Text bubble on the booklist scroller -->
     <string name="pe_fast_scroller_overlay_static">Tĩnh</string>
     <!-- ListPreference value: Type of Text bubble on the booklist scroller -->
@@ -1224,14 +1297,9 @@
     <!-- ListPreference title: the user can choose which action to take after taking a picture -->
     <string name="camera_next_action">Hành động sau khi chụp ảnh</string>
     <!-- ListPreference title: shows a list of cameras of the device by lens-facing -->
-<<<<<<< HEAD
     <string name="pt_camera_lens_facing"
             translatable="false">@string/pc_camera</string>
     <!-- [VERIFIED] ListPreference value FIXME: check front/back camera for ALL languages-->
-=======
-    <string name="pt_camera_lens_facing" translatable="false">@string/pc_camera</string>
-    <!-- [VERIFIED] ListPreference value -->
->>>>>>> 57b53218
     <string name="pe_camera_front">Camera trước</string>
     <!-- ListPreference value -->
     <string name="pe_camera_back">Camera sau</string>
@@ -1273,12 +1341,14 @@
     <!-- [VERIFIED]  Collect debug information and prepare an email to the developers -->
     <string name="option_bug_report">Báo cáo lỗi</string>
     <!-- The user can choose which files to include in a debug report. -->
-    <string name="option_bug_report_database" translatable="false">@string/lbl_database</string>
+    <string name="option_bug_report_database"
+            translatable="false">@string/lbl_database</string>
     <!-- The user can choose which files to include in a debug report. -->
     <string name="option_bug_report_database_upgrade">Tệp nâng cấp cơ sở dữ liệu</string>
     <!-- The user can choose which files to include in a debug report. -->
     <string name="option_bug_report_logfiles">Tệp nhật ký</string>
-    <string name="option_bug_report_settings" translatable="false">@string/lbl_settings</string>
+    <string name="option_bug_report_settings"
+            translatable="false">@string/lbl_settings</string>
     <!-- the hint text for the input field on the SQLite Shell debug page. -->
     <string name="lbl_sql_query">Truy vấn SQL</string>
     <!-- endregion -->
@@ -1303,6 +1373,7 @@
     <!-- [VERIFIED] - Label for an information field on an SSL Certificate Dialog.
          param 1: date-from; param 2: date-until -->
     <string name="lbl_certificate_validity_period">Tính hợp lệ: %1$s - %2$s</string>
+
     <!-- endregion -->
     <!-- region ========== Style settings. -->
     <!-- Preference Category -->
@@ -1331,6 +1402,7 @@
     <string name="pe_grid">Lưới</string>
     <!-- SwitchPreference - Show thumbnail image for each book -->
     <string name="pt_bob_cover_show">Hiển thị bìa</string>
+
     <!-- ListPreference - When a user taps on the thumbnail/cover-image...
          Will have the option(s) listed underneath. -->
     <string name="pt_bob_cover_click">Nhấn vào ảnh bìa.</string>
@@ -1338,6 +1410,7 @@
     <string name="pe_bob_cover_click_zoom">Sẽ phóng to ảnh bìa.</string>
     <!-- Option text for "pt_bob_cover_click" -->
     <string name="pe_bob_cover_click_details">Sẽ mở trang chi tiết sách.</string>
+
     <!-- ListPreference - How to open the book menu for a book in BoB grid-mode.
          Will have the option(s) listed underneath. -->
     <string name="pt_bob_cover_long_click">Mở menu sách.</string>
@@ -1345,6 +1418,7 @@
     <string name="pe_bob_cover_long_click_ignore">Bằng cách nhấn vào một nút.</string>
     <!-- Option text for "pt_bob_cover_long_click" -->
     <string name="pe_bob_cover_long_click_popupmenu">Bằng cách nhấn lâu vào ảnh bìa.</string>
+
     <!-- SeekBarPreference - Scale cover/thumbnail images. -->
     <string name="pt_bob_cover_scale">Cỡ bìa</string>
     <!-- [VERIFIED] SeekBarPreference - Scale text. -->
@@ -1353,18 +1427,22 @@
     <string name="pt_line_spacing">Khoảng cách dòng</string>
     <!-- SeekBarPreference -->
     <string name="pt_bob_list_state_expansion_level">Mở rộng danh mục sách mặc định</string>
+
     <!-- Preference summary strings on how to SORT an Author name.
          Translator: use your favourite Author in your country. -->
     <string name="ps_sort_author_name_given_first">Sắp xếp theo tên trước,\nv.d. “Du, Nguyễn”</string>
     <!-- Preference summary strings on how to SORT an Author name.
          Translator: use your favourite Author in your country. -->
     <string name="ps_sort_author_name_family_first">Sắp xếp theo họ trước,\nv.d. “Nguyễn Du”</string>
+
     <!-- Preference summary strings on how to SHOW an Author name.
          Translator: use your favourite Author in your country. -->
     <string name="ps_show_author_name_given_first">Hiển thị với tên trước,\nv.d. “Du, Nguyễn”</string>
     <!-- Preference summary strings on how to SHOW an Author name.
          Translator: use your favourite Author in your country. -->
     <string name="ps_show_author_name_family_first">Hiển thị với họ trước,\nv.d. “Nguyễn Du”</string>
+
+
     <!-- SwitchPreference - option title -->
     <string name="pt_bob_books_under_multiple_authors">Hiển thị sách có nhiều tác giả</string>
     <string name="ps_bob_books_under_multiple_primary_author_only">chỉ theo tác giả chính của chúng</string>
@@ -1385,12 +1463,14 @@
     <string name="lbl_filter">Bộ lọc</string>
     <!-- Dialog title -->
     <string name="lbl_add_filter">Thêm bộ lọc</string>
+
     <string name="option_bob_filter_signed_yes">Sách đã ký</string>
     <string name="option_bob_filter_signed_no">Sách chưa được ký</string>
     <string name="option_bob_filter_lend_out_yes">Sách cho mượn</string>
     <string name="option_bob_filter_lend_out_no">Sách có sẵn</string>
     <string name="option_bob_filter_isbn_yes">Với ISBN</string>
     <string name="option_bob_filter_isbn_no">Không có ISBN</string>
+
     <!-- [VERIFIED] Param 1: a filter name -->
     <string name="lbl_search_filtered_by_x">Lọc theo: %1$s</string>
     <!-- endregion -->
@@ -1429,7 +1509,8 @@
     <!-- [VERIFIED] Edit book: Name of the 'Notes' tab. need to be very short-->
     <string name="lbl_tab_notes">Ghi chú</string>
     <!-- Edit book: Name of the 'Table Of Content' tab. need to be very short -->
-    <string name="lbl_tab_table_of_content" translatable="false">@string/lbl_table_of_content_short</string>
+    <string name="lbl_tab_table_of_content"
+            translatable="false">@string/lbl_table_of_content_short</string>
     <!-- Edit book: Name of the 'External website id' tab.need to be very short -->
     <string name="lbl_tab_lbl_ext_id">ID bên ngoài</string>
     <!-- SearchAdmin page: Name of the 'Alternative Editions' tab. need to be very short -->
@@ -1462,7 +1543,8 @@
     <string name="list_and">và</string>
     <!-- endregion -->
     <!-- region ========== Other labels - TODO: needs cleaning up... -->
-    <string name="lbl_add_book_by_external_id" translatable="false">@string/option_fab_add_book_by_external_id</string>
+    <string name="lbl_add_book_by_external_id"
+            translatable="false">@string/option_fab_add_book_by_external_id</string>
     <string name="lbl_local_search">Tìm kiếm cục bộ</string>
     <string name="lbl_local_search_long">Tìm kiếm cục bộ nâng cao</string>
     <!-- Search on keywords entered. -->
@@ -1501,6 +1583,7 @@
     <string name="option_delete_removed_books">Xóa các sách cục bộ không còn tồn tại trên máy chủ</string>
     <!-- [VERIFIED] -->
     <string name="lbl_system_default">(Mặc định hệ thống)</string>
+
     <!-- Label for the list of sorting options. -->
     <string name="lbl_sorting">Sắp xếp</string>
     <!-- Sorting option: unsorted -->
@@ -1509,12 +1592,14 @@
     <string name="lbl_sort_ascending">Tăng dần</string>
     <!-- Sorting option: Z-A -->
     <string name="lbl_sort_descending">Giảm dần</string>
+
     <!-- Book status/flag: I have read and finished this book. -->
     <string name="lbl_read">Đã đọc</string>
     <!-- [VERIFIED] - Book status/flag: I have not read this book yet. -->
     <string name="lbl_unread">Chưa đọc</string>
     <!-- Book status/flag: I'm currently reading this book -->
     <string name="lbl_reading">Đang đọc</string>
+
     <!-- [VERIFIED] -->
     <string name="lbl_settings">Thiết đặt</string>
     <!-- endregion -->
@@ -1533,8 +1618,9 @@
     <string name="X_lbl_image">Hình ảnh</string>
     <!-- [VERIFIED] -->
     <string name="X_lbl_system">(Hệ thống)</string>
-    <!-- endregion -->
-<string name="X_style_type_defaults">Các thiết đặt phong cách mặc định</string>
+
+    <string name="X_style_type_defaults">Các thiết đặt phong cách mặc định</string>
     <string name="X_error_authentication_failed">Quá trình xác thực đã thất bại</string>
     <string name="X_error_network_site_has_problems">Trang web không hoạt động như mong đợi.</string>
+    <!-- endregion -->
 </resources>