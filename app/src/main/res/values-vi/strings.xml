--- conflicted
+++ resolved
@@ -1139,11 +1139,7 @@
          Use the book title as given IN ENGLISH.
 
          -->
-<<<<<<< HEAD
-    <string name="ps_show_titles_reordered_on">Chỉ áp dụng cho các ngôn ngữ sử dụng mạo từ. Ví dụ tiếng Anh: \"The Lord of The Rings\"</string>
-=======
     <string name="ps_show_titles_reordered_on">Chỉ áp dụng cho các ngôn ngữ sử dụng mạo từ. Ví dụ tiếng Anh: “Lord of The Rings, The”</string>
->>>>>>> f600e4e0
 
     <!-- SwitchPreference title: allow mobile network usage or limit to use wifi/ethernet only. -->
     <string name="pt_allow_metered_network_data">Cho phép sử dụng dữ liệu di động</string>
