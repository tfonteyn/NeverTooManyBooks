--- conflicted
+++ resolved
@@ -88,14 +88,6 @@
      * {@link DBDefinitions#DOM_BOOK_AUTHOR_TYPE_BITMASK}.
      * NEWTHINGS: author type: add a bit flag
      * Never change the bit value!
-     * <p>
-     * Not all of these flags are currently exposed to the user.
-<<<<<<< HEAD
-     * See {@link #TYPES} for the ones which are.
-=======
-     * See {@link com.hardbacknutter.nevertoomanybooks.bookedit.EditBookAuthorDialogFragment
-     *      #createTypeButtonList}
->>>>>>> bb327317
      */
     /** WRITER: primary or only writer. i.e. in contrast to any of the below. */
     public static final int TYPE_WRITER = 1;
