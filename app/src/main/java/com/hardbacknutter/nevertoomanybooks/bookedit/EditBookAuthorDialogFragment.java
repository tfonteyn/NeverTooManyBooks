/*
 * @Copyright 2018-2022 HardBackNutter
 * @License GNU General Public License
 *
 * This file is part of NeverTooManyBooks.
 *
 * NeverTooManyBooks is free software: you can redistribute it and/or modify
 * it under the terms of the GNU General Public License as published by
 * the Free Software Foundation, either version 3 of the License, or
 * (at your option) any later version.
 *
 * NeverTooManyBooks is distributed in the hope that it will be useful,
 * but WITHOUT ANY WARRANTY; without even the implied warranty of
 * MERCHANTABILITY or FITNESS FOR A PARTICULAR PURPOSE.
 * See the GNU General Public License for more details.
 *
 * You should have received a copy of the GNU General Public License
 * along with NeverTooManyBooks. If not, see <http://www.gnu.org/licenses/>.
 */
package com.hardbacknutter.nevertoomanybooks.bookedit;

import android.content.Context;
import android.os.Bundle;
import android.util.SparseArray;
import android.view.MenuItem;
import android.view.View;
import android.widget.Button;
import android.widget.CompoundButton;

import androidx.annotation.NonNull;
import androidx.annotation.Nullable;
import androidx.lifecycle.ViewModelProvider;

import java.util.Locale;
import java.util.Objects;

import com.hardbacknutter.nevertoomanybooks.R;
import com.hardbacknutter.nevertoomanybooks.ServiceLocator;
import com.hardbacknutter.nevertoomanybooks.booklist.style.GlobalFieldVisibility;
import com.hardbacknutter.nevertoomanybooks.database.DBKey;
import com.hardbacknutter.nevertoomanybooks.database.dao.AuthorDao;
import com.hardbacknutter.nevertoomanybooks.databinding.DialogEditBookAuthorBinding;
import com.hardbacknutter.nevertoomanybooks.dialogs.FFBaseDialogFragment;
import com.hardbacknutter.nevertoomanybooks.entities.Author;
import com.hardbacknutter.nevertoomanybooks.widgets.ExtArrayAdapter;
import com.hardbacknutter.nevertoomanybooks.widgets.ExtTextWatcher;

/**
 * Edit a single Author from the book's author list.
 * It could exist (i.e. have an id) or could be a previously added/new one (id==0).
 * <p>
 * Must be a public static class to be properly recreated from instance state.
 */
public class EditBookAuthorDialogFragment
        extends FFBaseDialogFragment {

    /** Fragment/Log tag. */
    public static final String TAG = "EditAuthorForBookDialog";
    private static final String SIS_REAL_AUTHOR_NAME = TAG + ":ran";

    public static final String BKEY_REQUEST_KEY = TAG + ":rk";

    /**
     * We create a list of all the Type checkboxes for easy handling.
     * The key is the Type.
     */
    private final SparseArray<CompoundButton> typeButtons = new SparseArray<>();

    /** FragmentResultListener request key to use for our response. */
    private String requestKey;
    /** View model. Must be in the Activity scope. */
    private EditBookViewModel vm;
    /** View Binding. */
    private DialogEditBookAuthorBinding vb;

    /** Displayed for info only. */
    @Nullable
    private String bookTitle;

    /** The Author we're editing. */
    private Author author;
    /** Current edit. */
    private Author currentEdit;
    /**
     * The 'currentEdit' does not hold the real-author-id during the edit-phase.
     * We just keep the name until the user clicks "save".
     */
    @Nullable
    private String currentRealAuthorName;

    /** Adding or Editing. */
    private EditAction action;

    /**
     * No-arg constructor for OS use.
     */
    public EditBookAuthorDialogFragment() {
        super(R.layout.dialog_edit_book_author);
        setForceFullscreen();
    }

    @Override
    public void onCreate(@Nullable final Bundle savedInstanceState) {
        super.onCreate(savedInstanceState);

        //noinspection ConstantConditions
        vm = new ViewModelProvider(getActivity()).get(EditBookViewModel.class);

        final Bundle args = requireArguments();
        requestKey = Objects.requireNonNull(args.getString(BKEY_REQUEST_KEY), BKEY_REQUEST_KEY);
        action = Objects.requireNonNull(args.getParcelable(EditAction.BKEY), EditAction.BKEY);
        author = Objects.requireNonNull(args.getParcelable(DBKey.FK_AUTHOR), DBKey.FK_AUTHOR);
        bookTitle = args.getString(DBKey.TITLE);

        if (savedInstanceState == null) {
            currentEdit = new Author(author.getFamilyName(),
                                     author.getGivenNames(),
                                     author.isComplete());
            currentEdit.setType(author.getType());

            if (author.getRealAuthorId() != 0) {
                final AuthorDao authorDao = ServiceLocator.getInstance().getAuthorDao();
                final Author realAuthor = authorDao.getById(author.getRealAuthorId());
                // this should never be null... flw
                if (realAuthor != null) {
                    currentRealAuthorName = realAuthor.getFormattedName(false);
                }
            }
        } else {
            //noinspection ConstantConditions
            currentEdit = savedInstanceState.getParcelable(DBKey.FK_AUTHOR);
<<<<<<< HEAD
=======
            currentRealAuthorName = savedInstanceState.getString(SIS_REAL_AUTHOR_NAME);
>>>>>>> d09c851e
        }
    }

    @Override
    public void onViewCreated(@NonNull final View view,
                              @Nullable final Bundle savedInstanceState) {
        super.onViewCreated(view, savedInstanceState);
        vb = DialogEditBookAuthorBinding.bind(view);
        vb.toolbar.setSubtitle(bookTitle);

        final Context context = getContext();
        final AuthorDao authorDao = ServiceLocator.getInstance().getAuthorDao();

        //noinspection ConstantConditions
        final ExtArrayAdapter<String> familyNameAdapter = new ExtArrayAdapter<>(
                context, R.layout.popup_dropdown_menu_item,
                ExtArrayAdapter.FilterType.Diacritic,
                vm.getAllAuthorFamilyNames());

        final ExtArrayAdapter<String> givenNameAdapter = new ExtArrayAdapter<>(
                context, R.layout.popup_dropdown_menu_item,
                ExtArrayAdapter.FilterType.Diacritic,
                vm.getAllAuthorGivenNames());

        vb.familyName.setText(currentEdit.getFamilyName());
        vb.familyName.setAdapter(familyNameAdapter);
        vb.givenNames.setText(currentEdit.getGivenNames());
        vb.givenNames.setAdapter(givenNameAdapter);
        vb.cbxIsComplete.setChecked(currentEdit.isComplete());
        vb.realAuthor.setText(currentRealAuthorName, false);

        final ExtArrayAdapter<String> realNameAdapter = new ExtArrayAdapter<>(
                context, R.layout.popup_dropdown_menu_item,
                ExtArrayAdapter.FilterType.Diacritic,
                authorDao.getNames(DBKey.AUTHOR_FORMATTED));
        vb.realAuthor.setAdapter(realNameAdapter);
        vb.realAuthor.addTextChangedListener((ExtTextWatcher) s -> vb.lblRealAuthor.setError(null));
        vb.realAuthor.setOnFocusChangeListener((v, hasFocus) -> {
            if (hasFocus) {
                vb.lblRealAuthor.setError(null);
            }
        });

        final boolean useAuthorType = GlobalFieldVisibility.isUsed(DBKey.AUTHOR_TYPE__BITMASK);
        vb.authorTypeGroup.setVisibility(useAuthorType ? View.VISIBLE : View.GONE);
        if (useAuthorType) {
            vb.btnUseAuthorType.setOnCheckedChangeListener((v, isChecked) -> {
                setTypeEnabled(isChecked);
                vb.flowTypes.setVisibility(isChecked ? View.VISIBLE : View.GONE);
            });

            // NEWTHINGS: author type: add a button to the layout
            typeButtons.put(Author.TYPE_WRITER, vb.cbxAuthorTypeWriter);
            typeButtons.put(Author.TYPE_CONTRIBUTOR, vb.cbxAuthorTypeContributor);
            typeButtons.put(Author.TYPE_INTRODUCTION, vb.cbxAuthorTypeIntro);
            typeButtons.put(Author.TYPE_TRANSLATOR, vb.cbxAuthorTypeTranslator);
            typeButtons.put(Author.TYPE_EDITOR, vb.cbxAuthorTypeEditor);
            typeButtons.put(Author.TYPE_NARRATOR, vb.cbxAuthorTypeNarrator);

            typeButtons.put(Author.TYPE_ARTIST, vb.cbxAuthorTypeArtist);
            typeButtons.put(Author.TYPE_INKING, vb.cbxAuthorTypeInking);
            typeButtons.put(Author.TYPE_COLORIST, vb.cbxAuthorTypeColorist);

            typeButtons.put(Author.TYPE_COVER_ARTIST, vb.cbxAuthorTypeCoverArtist);
            typeButtons.put(Author.TYPE_COVER_INKING, vb.cbxAuthorTypeCoverInking);
            typeButtons.put(Author.TYPE_COVER_COLORIST, vb.cbxAuthorTypeCoverColorist);

            if (currentEdit.getType() == Author.TYPE_UNKNOWN) {
                setTypeEnabled(false);
                vb.flowTypes.setVisibility(View.GONE);
            } else {
                setTypeEnabled(true);
                vb.flowTypes.setVisibility(View.VISIBLE);
                for (int i = 0; i < typeButtons.size(); i++) {
                    typeButtons.valueAt(i).setChecked((currentEdit.getType()
                                                       & typeButtons.keyAt(i)) != 0);
                }
            }
        }
    }

    /**
     * Enable or disable the type related fields.
     *
     * @param enable Flag
     */
    private void setTypeEnabled(final boolean enable) {
        // don't bother changing the 'checked' status, we'll ignore them anyhow.
        // and this is more user friendly if they flip the switch more than once.
        vb.btnUseAuthorType.setChecked(enable);
        for (int i = 0; i < typeButtons.size(); i++) {
            typeButtons.valueAt(i).setEnabled(enable);
        }
    }

    @Nullable
    @Override
    protected Button mapButton(@NonNull final Button actionButton,
                               @NonNull final View buttonPanel) {
        if (actionButton.getId() == R.id.btn_save) {
            return buttonPanel.findViewById(R.id.btn_positive);
        }
        return null;
    }

    @Override
    protected boolean onToolbarMenuItemClick(@NonNull final MenuItem menuItem,
                                             @Nullable final Button button) {
        if (menuItem.getItemId() == R.id.MENU_ACTION_CONFIRM && button != null) {
            if (button.getId() == R.id.btn_save) {
                if (saveChanges()) {
                    dismiss();
                }
                return true;
            }
        }
        return false;
    }

    protected boolean saveChanges() {
        viewToModel();

        // basic check only, we're doing more extensive checks later on.
        if (currentEdit.getFamilyName().isEmpty()) {
            showError(vb.lblFamilyName, R.string.vldt_non_blank_required);
            return false;
        }

        final Context context = getContext();
        final AuthorDao dao = ServiceLocator.getInstance().getAuthorDao();
        //URGENT: this should be real book locale!
        final Locale bookLocale = getResources().getConfiguration().getLocales().get(0);

        // If we have a pseudonym set, it must be a valid/existing author.
        if (currentRealAuthorName != null && !currentRealAuthorName.isBlank()) {
            final Author realAuthor = Author.from(currentRealAuthorName);
            //noinspection ConstantConditions
            dao.fixId(context, realAuthor, false, bookLocale);
            if (realAuthor.getId() == 0) {
                vb.lblRealAuthor.setError(getString(R.string.err_real_author_must_be_valid));
                return false;
            }
            currentEdit.setRealAuthorId(realAuthor.getId());
        }

        // invalidate the type if needed
        if (!vb.btnUseAuthorType.isChecked()) {
            currentEdit.setType(Author.TYPE_UNKNOWN);
        }

        if (action == EditAction.Add) {
            Launcher.setResult(this, requestKey, currentEdit);
        } else {
            Launcher.setResult(this, requestKey, author, currentEdit);
        }
        return true;
    }

    private void viewToModel() {
        currentEdit.setName(vb.familyName.getText().toString().trim(),
                            vb.givenNames.getText().toString().trim());
        currentEdit.setComplete(vb.cbxIsComplete.isChecked());

        currentRealAuthorName = vb.realAuthor.getText().toString().trim();

        int type = Author.TYPE_UNKNOWN;
        for (int i = 0; i < typeButtons.size(); i++) {
            if (typeButtons.valueAt(i).isChecked()) {
                type |= typeButtons.keyAt(i);
            }
        }
        currentEdit.setType(type);
    }

    @Override
    public void onSaveInstanceState(@NonNull final Bundle outState) {
        super.onSaveInstanceState(outState);
        outState.putParcelable(DBKey.FK_AUTHOR, currentEdit);
<<<<<<< HEAD
=======
        outState.putString(SIS_REAL_AUTHOR_NAME, currentRealAuthorName);
>>>>>>> d09c851e
    }

    @Override
    public void onPause() {
        viewToModel();
        super.onPause();
    }

    public abstract static class Launcher
            extends EditLauncher<Author> {

        @Override
        public void launch(@NonNull final String bookTitle,
                           @NonNull final EditAction action,
                           @NonNull final Author author) {
            super.launch(new EditBookAuthorDialogFragment(),
                         bookTitle, action, DBKey.FK_AUTHOR, author);
        }
    }
}<|MERGE_RESOLUTION|>--- conflicted
+++ resolved
@@ -57,7 +57,6 @@
     /** Fragment/Log tag. */
     public static final String TAG = "EditAuthorForBookDialog";
     private static final String SIS_REAL_AUTHOR_NAME = TAG + ":ran";
-
     public static final String BKEY_REQUEST_KEY = TAG + ":rk";
 
     /**
@@ -129,10 +128,7 @@
         } else {
             //noinspection ConstantConditions
             currentEdit = savedInstanceState.getParcelable(DBKey.FK_AUTHOR);
-<<<<<<< HEAD
-=======
             currentRealAuthorName = savedInstanceState.getString(SIS_REAL_AUTHOR_NAME);
->>>>>>> d09c851e
         }
     }
 
@@ -311,10 +307,7 @@
     public void onSaveInstanceState(@NonNull final Bundle outState) {
         super.onSaveInstanceState(outState);
         outState.putParcelable(DBKey.FK_AUTHOR, currentEdit);
-<<<<<<< HEAD
-=======
         outState.putString(SIS_REAL_AUTHOR_NAME, currentRealAuthorName);
->>>>>>> d09c851e
     }
 
     @Override
