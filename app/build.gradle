--- conflicted
+++ resolved
@@ -21,6 +21,7 @@
 import java.time.LocalDateTime
 import java.time.ZoneOffset
 import java.time.format.DateTimeFormatter
+
 plugins {
     id("com.android.application")
     id("org.jetbrains.kotlin.android")
@@ -169,13 +170,8 @@
     }
 
     buildFeatures {
-<<<<<<< HEAD
-        buildConfig = true
-        viewBinding = true
-=======
         viewBinding true
         buildConfig true
->>>>>>> b89a36a0
     }
 
     testOptions {
